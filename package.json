--- conflicted
+++ resolved
@@ -33,11 +33,8 @@
     "express": "^4.17.1",
     "google-auto-auth": "^0.9.1",
     "http-proxy": "^1.17.0",
-<<<<<<< HEAD
     "http-proxy-agent": "^4.0.1",
-=======
     "level-mem": "^5.0.1",
->>>>>>> 651abc37
     "https-proxy-agent": "^2.2.0",
     "moment": "^2.26.0",
     "mongodb": "^2.2.31",
