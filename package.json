{
  "name": "s3",
<<<<<<< HEAD
  "version": "7.70.4",
=======
  "version": "7.10.10",
>>>>>>> 5a97f88b
  "description": "S3 connector",
  "main": "index.js",
  "engines": {
    "node": ">=16"
  },
  "repository": "scality/S3",
  "keywords": [
    "s3",
    "cloud",
    "server"
  ],
  "author": "Giorgio Regni",
  "license": "Apache-2.0",
  "bugs": {
    "url": "https://github.com/scality/S3/issues"
  },
  "homepage": "https://github.com/scality/S3#readme",
  "dependencies": {
    "@hapi/joi": "^17.1.0",
    "arsenal": "git+https://github.com/scality/Arsenal#7.10.34",
    "async": "~2.5.0",
    "aws-sdk": "2.905.0",
    "azure-storage": "^2.1.0",
    "bucketclient": "scality/bucketclient#7.10.4",
    "commander": "^2.9.0",
    "cron-parser": "^2.11.0",
    "diskusage": "1.1.3",
    "express": "^4.17.1",
    "google-auto-auth": "^0.9.1",
    "http-proxy": "^1.17.0",
    "level-mem": "^5.0.1",
    "moment": "^2.26.0",
    "npm-run-all": "~4.1.5",
    "utapi": "git+https://github.com/scality/utapi#7.10.7",
    "utf8": "~2.1.1",
    "uuid": "^3.0.1",
    "vaultclient": "scality/vaultclient#7.10.8",
    "werelogs": "scality/werelogs#8.1.0",
    "xml2js": "~0.4.16"
  },
  "devDependencies": {
    "bluebird": "^3.3.1",
    "eslint": "^2.4.0",
    "eslint-config-airbnb": "^6.0.0",
    "eslint-config-scality": "scality/Guidelines#7.10.2",
    "ioredis": "4.9.5",
    "istanbul": "1.0.0-alpha.2",
    "istanbul-api": "1.0.0-alpha.13",
    "lolex": "^1.4.0",
    "mocha": "^2.3.4",
    "mocha-junit-reporter": "^1.23.1",
    "mocha-multi-reporters": "^1.1.7",
    "node-mocks-http": "1.5.2",
    "sinon": "^13.0.1",
    "tv4": "^1.2.7"
  },
  "scripts": {
    "ft_awssdk": "cd tests/functional/aws-node-sdk && mocha --reporter mocha-multi-reporters --reporter-options configFile=$INIT_CWD/tests/reporter-config.json test/",
    "ft_awssdk_aws": "cd tests/functional/aws-node-sdk && AWS_ON_AIR=true mocha --reporter mocha-multi-reporters --reporter-options configFile=$INIT_CWD/tests/reporter-config.json test/",
    "ft_awssdk_buckets": "cd tests/functional/aws-node-sdk && mocha --reporter mocha-multi-reporters --reporter-options configFile=$INIT_CWD/tests/reporter-config.json test/bucket",
    "ft_awssdk_objects_misc": "cd tests/functional/aws-node-sdk && mocha --reporter mocha-multi-reporters --reporter-options configFile=$INIT_CWD/tests/reporter-config.json test/legacy test/object test/service test/support",
    "ft_awssdk_versioning": "cd tests/functional/aws-node-sdk && mocha --reporter mocha-multi-reporters --reporter-options configFile=$INIT_CWD/tests/reporter-config.json test/versioning/",
    "ft_awssdk_external_backends": "cd tests/functional/aws-node-sdk && mocha --reporter mocha-multi-reporters --reporter-options configFile=$INIT_CWD/tests/reporter-config.json test/multipleBackend",
    "ft_management": "cd tests/functional/report && yarn test",
    "ft_node": "cd tests/functional/raw-node && yarn test",
    "ft_node_routes": "cd tests/functional/raw-node && yarn run test-routes",
    "ft_gcp": "cd tests/functional/raw-node && yarn run test-gcp",
    "ft_healthchecks": "cd tests/functional/healthchecks && yarn test",
    "ft_s3cmd": "cd tests/functional/s3cmd && mocha --reporter mocha-multi-reporters --reporter-options configFile=$INIT_CWD/tests/reporter-config.json -t 40000 *.js",
    "ft_s3curl": "cd tests/functional/s3curl && mocha --reporter mocha-multi-reporters --reporter-options configFile=$INIT_CWD/tests/reporter-config.json -t 40000 *.js",
    "ft_test": "npm-run-all -s ft_awssdk ft_s3cmd ft_s3curl ft_node ft_healthchecks ft_management",
    "ft_kmip": "cd tests/functional/kmip && mocha --reporter mocha-multi-reporters --reporter-options configFile=$INIT_CWD/tests/reporter-config.json -t 40000 *.js",
    "install_ft_deps": "yarn install aws-sdk@2.28.0 bluebird@3.3.1 mocha@2.3.4 mocha-junit-reporter@1.23.1 tv4@1.2.7",
    "lint": "eslint $(git ls-files '*.js')",
    "lint_md": "mdlint $(git ls-files '*.md')",
    "mem_backend": "S3BACKEND=mem node index.js",
    "start": "npm-run-all --parallel start_dmd start_s3server",
    "start_mdserver": "node mdserver.js",
    "start_dataserver": "node dataserver.js",
    "start_s3server": "node index.js",
    "start_dmd": "npm-run-all --parallel start_mdserver start_dataserver",
    "start_utapi": "node lib/utapi/utapi.js",
    "utapi_replay": "node lib/utapi/utapiReplay.js",
    "utapi_reindex": "node lib/utapi/utapiReindex.js",
    "test": "CI=true S3BACKEND=mem mocha --reporter mocha-multi-reporters --reporter-options configFile=$INIT_CWD/tests/reporter-config.json --recursive tests/unit",
    "test_versionid_base62": "VERSION_ID_ENCODING_TYPE=base62 CI=true S3BACKEND=mem mocha --reporter mocha-multi-reporters --reporter-options configFile=$INIT_CWD/tests/reporter-config.json --recursive tests/unit/api",
    "test_legacy_location": "CI=true S3_LOCATION_FILE=tests/locationConfig/locationConfigLegacy.json S3BACKEND=mem mocha --reporter mocha-multi-reporters --reporter-options configFile=$INIT_CWD/tests/reporter-config.json --recursive tests/unit",
    "test_utapi_v2": "mocha --reporter mocha-multi-reporters --reporter-options configFile=$INIT_CWD/tests/reporter-config.json --recursive tests/utapi",
    "multiple_backend_test": "CI=true S3BACKEND=mem S3DATA=multiple mocha --reporter mocha-multi-reporters --reporter-options configFile=$INIT_CWD/tests/reporter-config.json -t 20000 --recursive tests/multipleBackend",
    "unit_coverage": "CI=true mkdir -p coverage/unit/ && S3BACKEND=mem istanbul cover --dir coverage/unit _mocha -- --reporter mocha-multi-reporters --reporter-options configFile=$INIT_CWD/tests/reporter-config.json --recursive tests/unit",
    "unit_coverage_legacy_location": "CI=true mkdir -p coverage/unitlegacylocation/ && S3_LOCATION_FILE=tests/locationConfig/locationConfigLegacy.json S3BACKEND=mem istanbul cover --dir coverage/unitlegacylocation _mocha -- --reporter mocha-multi-reporters --reporter-options configFile=$INIT_CWD/tests/reporter-config.json --reporter mocha-junit-reporter --recursive tests/unit"
  }
}<|MERGE_RESOLUTION|>--- conflicted
+++ resolved
@@ -1,10 +1,6 @@
 {
   "name": "s3",
-<<<<<<< HEAD
-  "version": "7.70.4",
-=======
-  "version": "7.10.10",
->>>>>>> 5a97f88b
+  "version": "7.70.5",
   "description": "S3 connector",
   "main": "index.js",
   "engines": {
