{
  "name": "s3",
  "version": "7.4.0",
  "description": "S3 connector",
  "main": "index.js",
  "engines": {
    "node": ">=6.9.5"
  },
  "repository": "scality/S3",
  "keywords": [
    "s3",
    "cloud",
    "server"
  ],
  "author": "Giorgio Regni",
  "license": "Apache-2.0",
  "bugs": {
    "url": "https://github.com/scality/S3/issues"
  },
  "homepage": "https://github.com/scality/S3#readme",
  "dependencies": {
    "arsenal": "github:scality/Arsenal#0eaae2b",
    "async": "~2.5.0",
    "aws-sdk": "2.28.0",
    "azure-storage": "^2.1.0",
    "bucketclient": "scality/bucketclient#b74165ac",
    "commander": "^2.9.0",
    "diskusage": "0.2.4",
    "google-auto-auth": "^0.9.1",
    "http-proxy": "^1.17.0",
    "mongodb": "^2.2.31",
    "node-uuid": "^1.4.3",
<<<<<<< HEAD
    "npm-run-all": "~4.1.5",
    "sproxydclient": "scality/sproxydclient#6a391f8d",
    "utapi": "scality/utapi#cd3324df",
=======
    "sproxydclient": "scality/sproxydclient#32319d89",
    "utapi": "scality/utapi#f8edbb37",
>>>>>>> 25d68f25
    "utf8": "~2.1.1",
    "uuid": "^3.0.1",
    "vaultclient": "scality/vaultclient#fbd9988d",
    "werelogs": "scality/werelogs#0ff7ec82",
    "xml2js": "~0.4.16"
  },
  "devDependencies": {
    "bluebird": "^3.3.1",
    "eslint": "^2.4.0",
    "eslint-config-airbnb": "^6.0.0",
    "eslint-config-scality": "scality/Guidelines#71a059ad",
    "ioredis": "2.4.0",
    "istanbul": "1.0.0-alpha.2",
    "istanbul-api": "1.0.0-alpha.13",
    "lolex": "^1.4.0",
    "mocha": "^2.3.4",
    "mocha-junit-reporter": "1.11.1",
    "node-mocks-http": "1.5.2",
    "s3blaster": "scality/s3blaster#7a836b6e",
    "tv4": "^1.2.7"
  },
  "optionalDependencies": {
    "cdmiclient": "scality/cdmiclient#9ff12c18"
  },
  "scripts": {
    "ft_awssdk": "cd tests/functional/aws-node-sdk && mocha test/",
    "ft_awssdk_aws": "cd tests/functional/aws-node-sdk && AWS_ON_AIR=true mocha test/",
    "ft_awssdk_buckets": "cd tests/functional/aws-node-sdk && mocha test/bucket",
    "ft_awssdk_objects_misc": "cd tests/functional/aws-node-sdk && mocha test/legacy test/object test/service test/support",
    "ft_awssdk_versioning": "cd tests/functional/aws-node-sdk && mocha test/versioning/",
    "ft_awssdk_external_backends": "cd tests/functional/aws-node-sdk && mocha test/multipleBackend",
    "ft_management": "cd tests/functional/report && npm test",
    "ft_node": "cd tests/functional/raw-node && npm test",
    "ft_gcp": "cd tests/functional/raw-node && npm run test-gcp",
    "ft_healthchecks": "cd tests/functional/healthchecks && npm test",
    "ft_s3cmd": "cd tests/functional/s3cmd && mocha -t 40000 *.js",
    "ft_s3curl": "cd tests/functional/s3curl && mocha -t 40000 *.js",
    "ft_test": "npm-run-all -s ft_awssdk ft_s3cmd ft_s3curl ft_node ft_healthchecks ft_management",
    "install_ft_deps": "npm install aws-sdk@2.28.0 bluebird@3.3.1 mocha@2.3.4 mocha-junit-reporter@1.11.1 tv4@1.2.7",
    "lint": "eslint $(git ls-files '*.js')",
    "lint_md": "mdlint $(git ls-files '*.md')",
    "mem_backend": "S3BACKEND=mem node index.js",
    "perf": "mocha tests/performance/s3standard.js",
    "start": "npm-run-all --parallel start_dmd start_s3server",
    "start_mongo": "S3METADATA=mongodb npm-run-all --parallel start_dataserver start_s3server",
    "start_mdserver": "node mdserver.js",
    "start_dataserver": "node dataserver.js",
    "start_s3server": "node index.js",
    "start_dmd": "npm-run-all --parallel start_mdserver start_dataserver",
    "start_utapi": "node lib/utapi/utapi.js",
    "utapi_replay": "node lib/utapi/utapiReplay.js",
    "test": "CI=true S3BACKEND=mem mocha --recursive tests/unit",
    "test_legacy_location": "CI=true S3_LOCATION_FILE=tests/locationConfig/locationConfigLegacy.json S3BACKEND=mem mocha --recursive tests/unit",
    "multiple_backend_test": "CI=true S3BACKEND=mem S3DATA=multiple mocha -t 20000 --recursive tests/multipleBackend",
    "unit_coverage": "CI=true mkdir -p coverage/unit/ && S3BACKEND=mem MOCHA_FILE=$CIRCLE_TEST_REPORTS/unit/unit.xml istanbul cover --dir coverage/unit _mocha -- --reporter mocha-junit-reporter --recursive tests/unit",
    "unit_coverage_legacy_location": "CI=true mkdir -p coverage/unitlegacylocation/ && S3_LOCATION_FILE=tests/locationConfig/locationConfigLegacy.json S3BACKEND=mem MOCHA_FILE=$CIRCLE_TEST_REPORTS/unit/unitlegacylocation.xml istanbul cover --dir coverage/unitlegacylocation _mocha -- --reporter mocha-junit-reporter --recursive tests/unit"
  }
}<|MERGE_RESOLUTION|>--- conflicted
+++ resolved
@@ -30,14 +30,9 @@
     "http-proxy": "^1.17.0",
     "mongodb": "^2.2.31",
     "node-uuid": "^1.4.3",
-<<<<<<< HEAD
     "npm-run-all": "~4.1.5",
     "sproxydclient": "scality/sproxydclient#6a391f8d",
-    "utapi": "scality/utapi#cd3324df",
-=======
-    "sproxydclient": "scality/sproxydclient#32319d89",
-    "utapi": "scality/utapi#f8edbb37",
->>>>>>> 25d68f25
+    "utapi": "scality/utapi#cc2ebd2a",
     "utf8": "~2.1.1",
     "uuid": "^3.0.1",
     "vaultclient": "scality/vaultclient#fbd9988d",
