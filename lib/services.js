--- conflicted
+++ resolved
@@ -96,14 +96,10 @@
         const { objectKey, authInfo, size, contentMD5, metaHeaders,
             contentType, cacheControl, contentDisposition, contentEncoding,
             expires, multipart, headers, overrideMetadata, log,
-<<<<<<< HEAD
-            lastModifiedDate, versioning, versionId, tagging, taggingCopy,
-            replicationInfo, defaultRetention, dataStoreName,
-            retentionMode, retentionDate, legalHold, originOp } = params;
-=======
             lastModifiedDate, versioning, versionId, uploadId,
-            tagging, taggingCopy, replicationInfo, dataStoreName } = params;
->>>>>>> 5fc53b3b
+            tagging, taggingCopy, replicationInfo, defaultRetention,
+            dataStoreName, retentionMode, retentionDate, legalHold,
+            originOp } = params;
         log.trace('storing object in metadata');
         assert.strictEqual(typeof bucketName, 'string');
         const md = new ObjectMD();
