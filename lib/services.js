--- conflicted
+++ resolved
@@ -95,13 +95,8 @@
             contentType, cacheControl, contentDisposition, contentEncoding,
             expires, multipart, headers, overrideMetadata, log,
             lastModifiedDate, versioning, versionId, tagging, taggingCopy,
-<<<<<<< HEAD
-            replicationInfo, dataStoreName,  creationTime,
-            defaultRetention, retentionInfo, legalHold } = params;
-=======
             replicationInfo, defaultRetention, dataStoreName,
-            retentionMode, retentionDate, legalHold } = params;
->>>>>>> 11e85aeb
+            creationTime, retentionMode, retentionDate, legalHold } = params;
         log.trace('storing object in metadata');
         assert.strictEqual(typeof bucketName, 'string');
         const md = new ObjectMD();
