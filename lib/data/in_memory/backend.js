const stream = require('stream');
const { errors } = require('arsenal');
const werelogs = require('werelogs');

const logger = new werelogs.Logger('MemDataBackend');

function createLogger(reqUids) {
    return reqUids ?
        logger.newRequestLoggerFromSerializedUids(reqUids) :
        logger.newRequestLogger();
}

const ds = [];
let count = 1; // keys are assessed with if (!key)

function resetCount() {
    count = 1;
}

const backend = {
<<<<<<< HEAD
    toObjectGetInfo: function toObjectGetInfo(objectKey) {
        return { key: objectKey };
    },
=======
    errors: {}, // Used for simulation of data errors.
>>>>>>> 7826ad2f

    put: function putMem(request, size, keyContext, reqUids, callback) {
        const log = createLogger(reqUids);
        const value = Buffer.alloc(size);
        let cursor = 0;
        let exceeded = false;
        request.on('data', data => {
            if (cursor + data.length > size) {
                exceeded = true;
            }
            if (!exceeded) {
                data.copy(value, cursor);
            }
            cursor += data.length;
        })
        .on('end', () => {
            if (exceeded) {
                log.error('data stream exceed announced size',
                          { size, overflow: cursor });
                callback(errors.InternalError);
            } else {
                ds[count] = { value, keyContext };
                callback(null, count++);
            }
        });
    },

    get: function getMem(objectGetInfo, range, reqUids, callback) {
        const key = objectGetInfo.key ? objectGetInfo.key : objectGetInfo;
        process.nextTick(() => {
            if (!ds[key]) { return callback(errors.NoSuchKey); }
            const storedBuffer = ds[key].value;
            // If a range was sent, use the start from the range.
            // Otherwise, start at 0
            let start = range ? range[0] : 0;
            // If a range was sent, use the end from the range.
            // End of range should be included so +1
            // Otherwise, get the full length
            const end = range ? range[1] + 1 : storedBuffer.length;
            const chunkSize = 64 * 1024; // 64KB
            const val = new stream.Readable({
                read: function read() {
                    // sets this._read under the hood
                    // push data onto the read queue, passing null
                    // will signal the end of the stream (EOF)
                    while (start < end) {
                        const finish =
                            Math.min(start + chunkSize, end);
                        this.push(storedBuffer.slice(start, finish));
                        start += chunkSize;
                    }
                    if (start >= end) {
                        this.push(null);
                    }
                },
            });
            return callback(null, val);
        });
    },

    delete: function delMem(objectGetInfo, reqUids, callback) {
        if (backend.errors.delete) {
            return process.nextTick(() => callback(backend.errors.delete));
        }
        const key = objectGetInfo.key ? objectGetInfo.key : objectGetInfo;
        return process.nextTick(() => {
            delete ds[key];
            return callback(null);
        });
    },
};

module.exports = {
    backend,
    ds,
    resetCount,
};<|MERGE_RESOLUTION|>--- conflicted
+++ resolved
@@ -18,13 +18,10 @@
 }
 
 const backend = {
-<<<<<<< HEAD
     toObjectGetInfo: function toObjectGetInfo(objectKey) {
         return { key: objectKey };
     },
-=======
     errors: {}, // Used for simulation of data errors.
->>>>>>> 7826ad2f
 
     put: function putMem(request, size, keyContext, reqUids, callback) {
         const log = createLogger(reqUids);
