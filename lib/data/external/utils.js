const async = require('async');
const constants = require('../../../constants');
const { config } = require('../../../lib/Config');

/* eslint-disable camelcase */
const backendHealth = {
    aws_s3: {
        response: undefined,
        time: 0,
    },
    azure: {
        response: undefined,
        time: 0,
    },
    gcp: {
        reponse: undefined,
        time: 0,
    },
    b2: {
        response: undefined,
        time: 0,
    }
};

/* eslint-enable camelcase */

const utils = {
    logHelper(log, level, description, error, dataStoreName, backendType) {
        log[level](description, { error: error.message,
          errorName: error.name, dataStoreName, backendType });
    },
    // take off the 'x-amz-meta-'
    trimXMetaPrefix(obj) {
        const newObj = {};
        const metaObj = obj || {};
        Object.keys(metaObj).forEach(key => {
            const newKey = key.substring(11);
            newObj[newKey] = metaObj[key];
        });
        return newObj;
    },
    removeQuotes(word) {
        return word.slice(1, -1);
    },
    skipMpuPartProcessing(completeObjData) {
        const backendType = completeObjData.dataStoreType;
        if (constants.mpuMDStoredExternallyBackend[backendType]) {
            return true;
        }
        return false;
    },

    /**
     * checkAzureBackendMatch - checks that the external backend location for
     * two data objects is the same and is Azure
     * @param {array} objectDataOne - data of first object to compare
     * @param {object} objectDataTwo - data of second object to compare
     * @return {boolean} - true if both data backends are Azure, false if not
     */
    checkAzureBackendMatch(objectDataOne, objectDataTwo) {
        if (objectDataOne.dataStoreType === 'azure' &&
        objectDataTwo.dataStoreType === 'azure') {
            return true;
        }
        return false;
    },

    /**
     * externalBackendCopy - Server side copy should only be allowed:
     * 1) if source object and destination object are both on aws, both
     * on azure, or both on gcp
     * 2) if azure to azure, must be the same storage account since Azure
     * copy outside of an account is async
     * 3) if the source bucket is not an encrypted bucket and the
     * destination bucket is not an encrypted bucket (unless the copy
     * is all within the same bucket).
     * @param {string} locationConstraintSrc - location constraint of the source
     * @param {string} locationConstraintDest - location constraint of the
     * destination
     * @param {object} sourceBucketMD - metadata of the source bucket
     * @param {object} destBucketMD - metadata of the destination bucket
     * @return {boolean} - true if copying object from one
     * externalbackend to the same external backend and for Azure if it is the
     * same account since Azure copy outside of an account is async
     */
    externalBackendCopy(locationConstraintSrc, locationConstraintDest,
      sourceBucketMD, destBucketMD) {
        const sourceBucketName = sourceBucketMD.getName();
        const destBucketName = destBucketMD.getName();
        const isSameBucket = sourceBucketName === destBucketName;
        const bucketsNotEncrypted = destBucketMD.getServerSideEncryption()
        === sourceBucketMD.getServerSideEncryption() &&
        sourceBucketMD.getServerSideEncryption() === null;
        const sourceLocationConstraintType =
        config.getLocationConstraintType(locationConstraintSrc);
        const locationTypeMatch =
        config.getLocationConstraintType(locationConstraintSrc) ===
        config.getLocationConstraintType(locationConstraintDest);
        return locationTypeMatch && (isSameBucket || bucketsNotEncrypted) &&
              (sourceLocationConstraintType === 'aws_s3' ||
<<<<<<< HEAD
              sourceLocationConstraintType === 'gcp' ||
=======
              sourceLocationConstraintType === 'b2' ||
>>>>>>> 766c206f
              (sourceLocationConstraintType === 'azure' &&
              config.isSameAzureAccount(locationConstraintSrc,
              locationConstraintDest)));
    },

    checkExternalBackend(clients, locations, type, flightCheckOnStartUp,
      externalBackendHealthCheckInterval, cb) {
        const checkStatus = backendHealth[type] || {};

        if (locations.length === 0) {
            return process.nextTick(cb, null, []);
        }
        if (!flightCheckOnStartUp && checkStatus.response &&
            Date.now() - checkStatus.time
            < externalBackendHealthCheckInterval) {
            return process.nextTick(cb, null, checkStatus.response);
        }
        let locationsToCheck;
        if (flightCheckOnStartUp) {
            // check all locations if flight check on start up
            locationsToCheck = locations;
        } else {
            const randomLocation = locations[Math.floor(Math.random() *
                locations.length)];
            locationsToCheck = [randomLocation];
        }
        return async.mapLimit(locationsToCheck, 5, (location, next) => {
            const client = clients[location];
            client.healthcheck(location, next, flightCheckOnStartUp);
        }, (err, results) => {
            if (err) {
                return cb(err);
            }
            if (!flightCheckOnStartUp) {
                checkStatus.response = results;
                checkStatus.time = Date.now();
            }
            return cb(null, results);
        });
    },
    translateAzureMetaHeaders(metaHeaders, tags) {
        const translatedMetaHeaders = {};
        if (tags) {
            // tags are passed as string of format 'key1=value1&key2=value2'
            const tagObj = {};
            const tagArr = tags.split('&');
            tagArr.forEach(keypair => {
                const equalIndex = keypair.indexOf('=');
                const key = keypair.substring(0, equalIndex);
                tagObj[key] = keypair.substring(equalIndex + 1);
            });
            translatedMetaHeaders.tags = JSON.stringify(tagObj);
        }
        Object.keys(metaHeaders).forEach(headerName => {
            const translated = headerName.substring(11).replace(/-/g, '_');
            translatedMetaHeaders[translated] = metaHeaders[headerName];
        });
        return translatedMetaHeaders;
    },
};

module.exports = utils;<|MERGE_RESOLUTION|>--- conflicted
+++ resolved
@@ -98,11 +98,8 @@
         config.getLocationConstraintType(locationConstraintDest);
         return locationTypeMatch && (isSameBucket || bucketsNotEncrypted) &&
               (sourceLocationConstraintType === 'aws_s3' ||
-<<<<<<< HEAD
               sourceLocationConstraintType === 'gcp' ||
-=======
               sourceLocationConstraintType === 'b2' ||
->>>>>>> 766c206f
               (sourceLocationConstraintType === 'azure' &&
               config.isSameAzureAccount(locationConstraintSrc,
               locationConstraintDest)));
