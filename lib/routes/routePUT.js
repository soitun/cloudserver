--- conflicted
+++ resolved
@@ -5,9 +5,6 @@
 import routesUtils from './routesUtils';
 import utils from '../utils';
 import pushMetrics from '../utilities/pushMetrics';
-<<<<<<< HEAD
-=======
-import constants from '../../constants';
 const encryptionHeaders = [
     'x-amz-server-side-encryption',
     'x-amz-server-side-encryption-customer-algorithm',
@@ -16,7 +13,6 @@
     'x-amz-server-side-encryption-customer-key',
     'x-amz-server-side-encryption-customer-key-md5',
 ];
->>>>>>> 318954cb
 
 /* eslint-disable no-param-reassign */
 export default function routePUT(request, response, log, utapi) {
