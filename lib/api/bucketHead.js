const collectCorsHeaders = require('../utilities/collectCorsHeaders');
const { metadataValidateBucket } = require('../metadata/metadataUtils');

const { pushMetric } = require('../utapi/utilities');
const monitoring = require('../utilities/monitoringHandler');

/**
 * Determine if bucket exists and if user has permission to access it
 * @param {AuthInfo} authInfo - Instance of AuthInfo class with requester's info
 * @param {object} request - http request object
 * @param {object} log - Werelogs logger
 * @param {function} callback - callback to respond to http request
 *  with either error code or success
 * @return {undefined}
 */
function bucketHead(authInfo, request, log, callback) {
    log.debug('processing request', { method: 'bucketHead' });
    const bucketName = request.bucketName;
    const metadataValParams = {
        authInfo,
        bucketName,
        requestType: 'bucketHead',
    };
    metadataValidateBucket(metadataValParams, log, (err, bucket) => {
        const corsHeaders = collectCorsHeaders(request.headers.origin,
            request.method, bucket);
        if (err) {
            monitoring.promMetrics(
                        'HEAD', bucketName, err.code, 'headBucket');
            return callback(err, corsHeaders);
        }
        pushMetric('headBucket', log, {
            authInfo,
            bucket: bucketName,
        });
<<<<<<< HEAD
        monitoring.promMetrics(
                    'HEAD', bucketName, '200', 'headBucket');
        return callback(null, corsHeaders);
=======
        const headers = {
            'x-amz-bucket-region': bucket.getLocationConstraint(),
        };
        return callback(null, Object.assign(corsHeaders, headers));
>>>>>>> 6b19636a
    });
}

module.exports = bucketHead;<|MERGE_RESOLUTION|>--- conflicted
+++ resolved
@@ -33,16 +33,10 @@
             authInfo,
             bucket: bucketName,
         });
-<<<<<<< HEAD
-        monitoring.promMetrics(
-                    'HEAD', bucketName, '200', 'headBucket');
-        return callback(null, corsHeaders);
-=======
         const headers = {
             'x-amz-bucket-region': bucket.getLocationConstraint(),
         };
         return callback(null, Object.assign(corsHeaders, headers));
->>>>>>> 6b19636a
     });
 }
 
