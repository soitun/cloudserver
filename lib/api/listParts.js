const querystring = require('querystring');
const async = require('async');

const { errors, s3middleware } = require('arsenal');

const constants = require('../../constants');
const collectCorsHeaders = require('../utilities/collectCorsHeaders');
const locationConstraintCheck =
    require('./apiUtils/object/locationConstraintCheck');
const services = require('../services');
const { metadataValidateBucketAndObj } = require('../metadata/metadataUtils');
const escapeForXml = s3middleware.escapeForXml;
const { pushMetric } = require('../utapi/utilities');
const monitoring = require('../utilities/monitoringHandler');
const { data } = require('../data/wrapper');

/*
  Format of xml response:
  <?xml version='1.0' encoding='UTF-8'?>
  <ListPartsResult xmlns='http://s3.amazonaws.com/doc/2006-03-01/'>
    <Bucket>example-bucket</Bucket>
    <Key>example-object</Key>
    <UploadId>XXBsb2FkIElEIGZvciBlbHZpbmcncyVcdS1
    tb3ZpZS5tMnRzEEEwbG9hZA</UploadId>
    <Initiator>
        <ID>arn:aws:iam::111122223333:user/some-user-11116a31-
        17b5-4fb7-9df5-b288870f11xx</ID>
        <DisplayName>umat-user-11116a31-17b5-4fb7-9df5-
        b288870f11xx</DisplayName>
    </Initiator>
    <Owner>
      <ID>75aa57f09aa0c8caeab4f8c24e99d10f8e7faeebf76c078efc7c6caea54ba06a</ID>
      <DisplayName>someName</DisplayName>
    </Owner>
    <StorageClass>STANDARD</StorageClass>
    <PartNumberMarker>1</PartNumberMarker>
    <NextPartNumberMarker>3</NextPartNumberMarker>
    <MaxParts>2</MaxParts>
    <IsTruncated>true</IsTruncated>
    <Part>
      <PartNumber>2</PartNumber>
      <LastModified>2010-11-10T20:48:34.000Z</LastModified>
      <ETag>'7778aef83f66abc1fa1e8477f296d394'</ETag>
      <Size>10485760</Size>
    </Part>
    <Part>
      <PartNumber>3</PartNumber>
      <LastModified>2010-11-10T20:48:33.000Z</LastModified>
      <ETag>'aaaa18db4cc2f85cedef654fccc4a4x8'</ETag>
      <Size>10485760</Size>
    </Part>
  </ListPartsResult>
*/

function buildXML(xmlParams, xml, encodingFn) {
    xmlParams.forEach(param => {
        if (param.value !== undefined) {
            xml.push(`<${param.tag}>${encodingFn(param.value)}</${param.tag}>`);
        } else if (param.tag !== 'NextPartNumberMarker' &&
        param.tag !== 'PartNumberMarker') {
            xml.push(`<${param.tag}/>`);
        }
    });
}

/**
 * listParts - List parts of an open multipart upload
 * @param {AuthInfo} authInfo - Instance of AuthInfo class with requester's info
 * @param {object} request - http request object
 * @param {object} log - Werelogs logger
 * @param {function} callback - callback to server
 * @return {undefined}
 */
function listParts(authInfo, request, log, callback) {
    log.debug('processing request', { method: 'listParts' });

    const bucketName = request.bucketName;
    const objectKey = request.objectKey;
    const uploadId = request.query.uploadId;
    const encoding = request.query['encoding-type'];
    let maxParts = Number.parseInt(request.query['max-parts'], 10) ?
        Number.parseInt(request.query['max-parts'], 10) : 1000;
    if (maxParts < 0) {
        monitoring.promMetrics('GET', bucketName, 400,
            'listMultipartUploadParts');
        return callback(errors.InvalidArgument);
    }
    if (maxParts > constants.listingHardLimit) {
        maxParts = constants.listingHardLimit;
    }
    const partNumberMarker =
        Number.parseInt(request.query['part-number-marker'], 10) ?
        Number.parseInt(request.query['part-number-marker'], 10) : 0;
    const metadataValMPUparams = {
        authInfo,
        bucketName,
        objectKey,
        uploadId,
        requestType: 'listParts',
    };
    // For validating the request at the destinationBucket level
    // params are the same as validating at the MPU level
    // but the requestType is the more general 'objectPut'
    // (on the theory that if you are listing the parts of
    // an MPU being put you should have the right to put
    // the object as a prerequisite)
    const metadataValParams = Object.assign({}, metadataValMPUparams);
    metadataValParams.requestType = 'objectPut';

    let splitter = constants.splitter;

    async.waterfall([
        function checkDestBucketVal(next) {
            metadataValidateBucketAndObj(metadataValParams, log,
                (err, destinationBucket) => {
                    if (err) {
                        return next(err, destinationBucket, null);
                    }
                    if (destinationBucket.policies) {
                        // TODO: Check bucket policies to see if user is granted
                        // permission or forbidden permission to take
                        // given action.
                        // If permitted, add 'bucketPolicyGoAhead'
                        // attribute to params for validating at MPU level.
                        // This is GH Issue#76
                        metadataValMPUparams.requestType =
                            'bucketPolicyGoAhead';
                    }
                    return next(null, destinationBucket);
                });
        },
        function waterfall2(destBucket, next) {
            metadataValMPUparams.log = log;
            services.metadataValidateMultipart(metadataValMPUparams,
                (err, mpuBucket, mpuOverviewObj) => {
                    if (err) {
                        return next(err, destBucket, null);
                    }
                    return next(null, destBucket, mpuBucket, mpuOverviewObj);
                });
        },
        function waterfall3(destBucket, mpuBucket, mpuOverviewObj, next) {
<<<<<<< HEAD
            const mpuInfo = {
                objectKey,
                uploadId,
                bucketName,
                partNumberMarker,
                maxParts,
                mpuOverviewObj,
            };
            return data.listParts(mpuInfo, log, (err, backendPartList) => {
                if (err) {
                    return next(err, destBucket);
                }
                // if external backend doesn't handle mpu, backendPartList
                // will be null
                return next(null, destBucket, mpuBucket, mpuOverviewObj,
                    backendPartList);
            });
=======
            if (config.backends.data === 'multiple') {
                let location;
                // if controlling location constraint is not stored in object
                // metadata, mpu was initiated in legacy S3C, so need to
                // determine correct location constraint
                if (!mpuOverviewObj.controllingLocationConstraint) {
                    const backendInfoObj = locationConstraintCheck(request,
                        null, destBucket, log);
                    if (backendInfoObj.err) {
                        return process.nextTick(() => {
                            next(backendInfoObj.err, destBucket);
                        });
                    }
                    location = backendInfoObj.controllingLC;
                } else {
                    location = mpuOverviewObj.controllingLocationConstraint;
                }
                return multipleBackendGateway.listParts(objectKey, uploadId,
                location, bucketName, partNumberMarker, maxParts, log,
                (err, backendPartList) => {
                    if (err) {
                        return next(err, destBucket);
                    } else if (backendPartList) {
                        return next(null, destBucket, mpuBucket,
                            mpuOverviewObj, backendPartList);
                    }
                    return next(null, destBucket, mpuBucket, mpuOverviewObj,
                        null);
                });
            }
            return next(null, destBucket, mpuBucket, mpuOverviewObj, null);
>>>>>>> 1b958cfa
        },
        function waterfall4(destBucket, mpuBucket, mpuOverviewObj,
        backendPartList, next) {
            // if parts were returned from cloud backend, they were not
            // stored in Scality S3 metadata, so this step can be skipped
            if (backendPartList) {
                return next(null, destBucket, mpuBucket, backendPartList,
                    mpuOverviewObj);
            }
            // BACKWARD: Remove to remove the old splitter
            if (mpuBucket.getMdBucketModelVersion() < 2) {
                splitter = constants.oldSplitter;
            }
            const getPartsParams = {
                uploadId,
                mpuBucketName: mpuBucket.getName(),
                maxParts,
                partNumberMarker,
                log,
                splitter,
            };
            return services.getSomeMPUparts(getPartsParams,
            (err, storedParts) => {
                if (err) {
                    return next(err, destBucket, null);
                }
                return next(null, destBucket, mpuBucket, storedParts,
                    mpuOverviewObj);
            });
        }, function waterfall5(destBucket, mpuBucket, storedParts,
            mpuOverviewObj, next) {
            const encodingFn = encoding === 'url'
                ? querystring.escape : escapeForXml;
            const isTruncated = storedParts.IsTruncated;
            const splitterLen = splitter.length;
            const partListing = storedParts.Contents.map(item => {
                // key form:
                // - {uploadId}
                // - {splitter}
                // - {partNumber}
                let partNumber;
                if (item.key) {
                    const index = item.key.lastIndexOf(splitter);
                    partNumber =
                        parseInt(item.key.substring(index + splitterLen), 10);
                } else {
                    // if partListing came from real AWS backend,
                    // item.partNumber is present instead of item.key
                    partNumber = item.partNumber;
                }
                return {
                    partNumber,
                    lastModified: item.value.LastModified,
                    ETag: item.value.ETag,
                    size: item.value.Size,
                };
            });
            const lastPartShown = partListing.length > 0 ?
                partListing[partListing.length - 1].partNumber : undefined;

            const xml = [];
            xml.push(
                '<?xml version="1.0" encoding="UTF-8"?>',
                '<ListPartsResult xmlns="http://s3.amazonaws.com/doc/' +
                    '2006-03-01/">'
            );
            buildXML([
                { tag: 'Bucket', value: bucketName },
                { tag: 'Key', value: objectKey },
                { tag: 'UploadId', value: uploadId },
            ], xml, encodingFn);
            xml.push('<Initiator>');
            buildXML([
                { tag: 'ID', value: mpuOverviewObj.initiatorID },
                { tag: 'DisplayName',
                    value: mpuOverviewObj.initiatorDisplayName },
            ], xml, encodingFn);
            xml.push('</Initiator>');
            xml.push('<Owner>');
            buildXML([
                { tag: 'ID', value: mpuOverviewObj.ownerID },
                { tag: 'DisplayName', value: mpuOverviewObj.ownerDisplayName },
            ], xml, encodingFn);
            xml.push('</Owner>');
            buildXML([
                { tag: 'StorageClass', value: mpuOverviewObj.storageClass },
                { tag: 'PartNumberMarker', value: partNumberMarker ||
                    undefined },
                // print only if it's truncated
                { tag: 'NextPartNumberMarker', value: isTruncated ?
                    parseInt(lastPartShown, 10) : undefined },
                { tag: 'MaxParts', value: maxParts },
                { tag: 'IsTruncated', value: isTruncated ? 'true' : 'false' },
            ], xml, encodingFn);

            partListing.forEach(part => {
                xml.push('<Part>');
                buildXML([
                    { tag: 'PartNumber', value: part.partNumber },
                    { tag: 'LastModified', value: part.lastModified },
                    { tag: 'ETag', value: `"${part.ETag}"` },
                    { tag: 'Size', value: part.size },
                ], xml, encodingFn);
                xml.push('</Part>');
            });
            xml.push('</ListPartsResult>');
            pushMetric('listMultipartUploadParts', log, {
                authInfo,
                bucket: bucketName,
            });
            monitoring.promMetrics(
                    'GET', bucketName, '200', 'listMultipartUploadParts');
            next(null, destBucket, xml.join(''));
        },
    ], (err, destinationBucket, xml) => {
        const corsHeaders = collectCorsHeaders(request.headers.origin,
            request.method, destinationBucket);
        monitoring.promMetrics('GET', bucketName, 400,
            'listMultipartUploadParts');
        return callback(err, xml, corsHeaders);
    });
    return undefined;
}

module.exports = listParts;<|MERGE_RESOLUTION|>--- conflicted
+++ resolved
@@ -140,7 +140,6 @@
                 });
         },
         function waterfall3(destBucket, mpuBucket, mpuOverviewObj, next) {
-<<<<<<< HEAD
             const mpuInfo = {
                 objectKey,
                 uploadId,
@@ -148,8 +147,10 @@
                 partNumberMarker,
                 maxParts,
                 mpuOverviewObj,
+                destBucket
             };
-            return data.listParts(mpuInfo, log, (err, backendPartList) => {
+            return data.listParts(mpuInfo, request, locationConstraintCheck,
+            log, (err, backendPartList) => {
                 if (err) {
                     return next(err, destBucket);
                 }
@@ -158,39 +159,6 @@
                 return next(null, destBucket, mpuBucket, mpuOverviewObj,
                     backendPartList);
             });
-=======
-            if (config.backends.data === 'multiple') {
-                let location;
-                // if controlling location constraint is not stored in object
-                // metadata, mpu was initiated in legacy S3C, so need to
-                // determine correct location constraint
-                if (!mpuOverviewObj.controllingLocationConstraint) {
-                    const backendInfoObj = locationConstraintCheck(request,
-                        null, destBucket, log);
-                    if (backendInfoObj.err) {
-                        return process.nextTick(() => {
-                            next(backendInfoObj.err, destBucket);
-                        });
-                    }
-                    location = backendInfoObj.controllingLC;
-                } else {
-                    location = mpuOverviewObj.controllingLocationConstraint;
-                }
-                return multipleBackendGateway.listParts(objectKey, uploadId,
-                location, bucketName, partNumberMarker, maxParts, log,
-                (err, backendPartList) => {
-                    if (err) {
-                        return next(err, destBucket);
-                    } else if (backendPartList) {
-                        return next(null, destBucket, mpuBucket,
-                            mpuOverviewObj, backendPartList);
-                    }
-                    return next(null, destBucket, mpuBucket, mpuOverviewObj,
-                        null);
-                });
-            }
-            return next(null, destBucket, mpuBucket, mpuOverviewObj, null);
->>>>>>> 1b958cfa
         },
         function waterfall4(destBucket, mpuBucket, mpuOverviewObj,
         backendPartList, next) {
