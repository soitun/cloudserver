--- conflicted
+++ resolved
@@ -11,15 +11,9 @@
 const { metadataValidateBucketAndObj } = require('../metadata/metadataUtils');
 const escapeForXml = s3middleware.escapeForXml;
 const { pushMetric } = require('../utapi/utilities');
-<<<<<<< HEAD
 const monitoring = require('../utilities/monitoringHandler');
 const { data } = require('../data/wrapper');
-=======
-
-const { config } = require('../../lib/Config');
-const multipleBackendGateway = require('../data/multipleBackendGateway');
 const { setExpirationHeaders } = require('./apiUtils/object/expirationHeaders');
->>>>>>> 1d6665c0
 
 /*
   Format of xml response:
@@ -293,15 +287,11 @@
     ], (err, destinationBucket, xml) => {
         const corsHeaders = collectCorsHeaders(request.headers.origin,
             request.method, destinationBucket);
-<<<<<<< HEAD
         monitoring.promMetrics('GET', bucketName, 400,
             'listMultipartUploadParts');
-        return callback(err, xml, corsHeaders);
-=======
         Object.assign(responseHeaders, corsHeaders);
 
         return callback(err, xml, responseHeaders);
->>>>>>> 1d6665c0
     });
     return undefined;
 }
