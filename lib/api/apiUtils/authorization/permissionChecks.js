const { evaluators } = require('arsenal').policies;
const constants = require('../../../../constants');

const actionMap = {
    's3:AbortMultipartUpload': 'multipartDelete',
    's3:DeleteBucket': 'bucketDelete',
    's3:DeleteBucketPolicy': 'bucketDeletePolicy',
    's3:DeleteBucketWebsite': 'bucketDeleteWebsite',
    's3:DeleteObject': 'objectDelete',
    's3:DeleteObjectTagging': 'objectDeleteTagging',
    's3:GetBucketAcl': 'bucketGetACL',
    's3:GetBucketCORS': 'bucketGetCors',
    's3:GetBucketLocation': 'bucketGetLocation',
    's3:GetBucketPolicy': 'bucketGetPolicy',
    's3:GetBucketVersioning': 'bucketGetVersioning',
    's3:GetBucketWebsite': 'bucketGetWebsite',
    's3:GetLifecycleConfiguration': 'bucketGetLifecycle',
    's3:GetObject': 'objectGet',
    's3:GetObjectAcl': 'objectGetACL',
    's3:GetObjectTagging': 'objectGetTagging',
    's3:GetReplicationConfiguration': 'bucketGetReplication',
    's3:ListBucket': 'bucketHead',
    's3:ListBucketMultipartUploads': 'listMultipartUploads',
    's3:ListMultipartUploadParts': 'listParts',
    's3:PutBucketAcl': 'bucketPutACL',
    's3:PutBucketCORS': 'bucketPutCors',
    's3:PutBucketPolicy': 'bucketPutPolicy',
    's3:PutBucketVersioning': 'bucketPutVersioning',
    's3:PutBucketWebsite': 'bucketPutWebsite',
    's3:PutLifecycleConfiguration': 'bucketPutLifecycle',
    's3:PutObject': 'objectPut',
    's3:PutObjectAcl': 'objectPutACL',
    's3:PutObjectTagging': 'objectPutTagging',
    's3:PutReplicationConfiguration': 'bucketPutReplication',
};

// whitelist buckets to allow public read on objects
const publicReadBuckets = process.env.ALLOW_PUBLIC_READ_BUCKETS ?
    process.env.ALLOW_PUBLIC_READ_BUCKETS.split(',') : [];

function getServiceAccountProperties(canonicalID) {
    const canonicalIDArray = canonicalID.split('/');
    const serviceName = canonicalIDArray[canonicalIDArray.length - 1];
    return constants.serviceAccountProperties[serviceName];
}

function isServiceAccount(canonicalID) {
    return getServiceAccountProperties(canonicalID) !== undefined;
}

function checkBucketAcls(bucket, requestType, canonicalID) {
    if (constants.bucketOwnerActions.includes(requestType)) {
        // only bucket owner can modify or retrieve this property of a bucket
        return false;
    }

    const bucketAcl = bucket.getAcl();
    if (requestType === 'bucketGet' || requestType === 'bucketHead') {
        if (bucketAcl.Canned === 'public-read'
            || bucketAcl.Canned === 'public-read-write'
            || (bucketAcl.Canned === 'authenticated-read'
                && canonicalID !== constants.publicId)) {
            return true;
        } else if (bucketAcl.FULL_CONTROL.indexOf(canonicalID) > -1
            || bucketAcl.READ.indexOf(canonicalID) > -1) {
            return true;
        }
    }
    if (requestType === 'bucketGetACL') {
        if ((bucketAcl.Canned === 'log-delivery-write'
                && canonicalID === constants.logId)
            || bucketAcl.FULL_CONTROL.indexOf(canonicalID) > -1
            || bucketAcl.READ_ACP.indexOf(canonicalID) > -1) {
            return true;
        }
    }

    if (requestType === 'bucketPutACL') {
        if (bucketAcl.FULL_CONTROL.indexOf(canonicalID) > -1
            || bucketAcl.WRITE_ACP.indexOf(canonicalID) > -1) {
            return true;
        }
    }

    if (requestType === 'bucketDelete' && bucket.getOwner() === canonicalID) {
        return true;
    }

    if (requestType === 'objectDelete' || requestType === 'objectPut') {
        if (bucketAcl.Canned === 'public-read-write'
            || bucketAcl.FULL_CONTROL.indexOf(canonicalID) > -1
            || bucketAcl.WRITE.indexOf(canonicalID) > -1) {
            return true;
        }
    }
    // Note that an account can have the ability to do objectPutACL,
    // objectGetACL, objectHead or objectGet even if the account has no rights
    // to the bucket holding the object.  So, if the request type is
    // objectPutACL, objectGetACL, objectHead or objectGet, the bucket
    // authorization check should just return true so can move on to check
    // rights at the object level.
    return (requestType === 'objectPutACL' || requestType === 'objectGetACL' ||
    requestType === 'objectGet' || requestType === 'objectHead');
}

function checkObjectAcls(bucket, objectMD, requestType, canonicalID) {
    if (!objectMD.acl) {
        return false;
    }
    const bucketOwner = bucket.getOwner();

    if (requestType === 'objectGet' || requestType === 'objectHead') {
        if (objectMD.acl.Canned === 'public-read'
            || objectMD.acl.Canned === 'public-read-write'
            || (objectMD.acl.Canned === 'authenticated-read'
                && canonicalID !== constants.publicId)) {
            return true;
        } else if (objectMD.acl.Canned === 'bucket-owner-read'
                && bucketOwner === canonicalID) {
            return true;
        } else if ((objectMD.acl.Canned === 'bucket-owner-full-control'
                && bucketOwner === canonicalID)
            || objectMD.acl.FULL_CONTROL.indexOf(canonicalID) > -1
            || objectMD.acl.READ.indexOf(canonicalID) > -1) {
            return true;
        }
    }

    // User is already authorized on the bucket for FULL_CONTROL or WRITE or
    // bucket has canned ACL public-read-write
    if (requestType === 'objectPut' || requestType === 'objectDelete') {
        return true;
    }

    if (requestType === 'objectPutACL') {
        if ((objectMD.acl.Canned === 'bucket-owner-full-control'
                && bucketOwner === canonicalID)
            || objectMD.acl.FULL_CONTROL.indexOf(canonicalID) > -1
            || objectMD.acl.WRITE_ACP.indexOf(canonicalID) > -1) {
            return true;
        }
    }

    if (requestType === 'objectGetACL') {
        if ((objectMD.acl.Canned === 'bucket-owner-full-control'
                && bucketOwner === canonicalID)
            || objectMD.acl.FULL_CONTROL.indexOf(canonicalID) > -1
            || objectMD.acl.READ_ACP.indexOf(canonicalID) > -1) {
            return true;
        }
    }

    // allow public reads on buckets that are whitelisted for anonymous reads
    // TODO: remove this after bucket policies are implemented
    const bucketAcl = bucket.getAcl();
    const allowPublicReads = publicReadBuckets.includes(bucket.getName()) &&
        bucketAcl.Canned === 'public-read' &&
        (requestType === 'objectGet' || requestType === 'objectHead');
    if (allowPublicReads) {
        return true;
    }
    return false;
}

function _checkActions(requestType, actions, log) {
    // if requestType isn't in list of controlled actions
    if (!Object.values(actionMap).includes(requestType)) {
        return true;
    }
    const mappedAction = Object.keys(actionMap)
        [Object.values(actionMap).indexOf(requestType)];
    return evaluators.isActionApplicable(mappedAction, actions, log);
}

function _getAccountId(arn) {
    // account or user arn is of format 'arn:aws:iam::<12-digit-acct-id>:etc...
    return arn.substr(13, 12);
}

function _isAccountId(principal) {
    return (principal.length === 12 && /^\d+$/.test(principal));
}

function _checkPrincipal(requester, principal) {
    if (principal === '*') {
        return true;
    }
    if (principal === requester) {
        return true;
    }
    if (_isAccountId(principal)) {
        return _getAccountId(requester) === principal;
    }
    if (principal.endsWith('root')) {
        return _getAccountId(requester) === _getAccountId(principal);
    }
    return false;
}

function _checkPrincipals(canonicalID, arn, principal) {
    if (principal === '*') {
        return true;
    }
    if (principal.CanonicalUser) {
        if (Array.isArray(principal.CanonicalUser)) {
            return principal.CanonicalUser.some(p => _checkPrincipal(canonicalID, p));
        }
        return _checkPrincipal(canonicalID, principal.CanonicalUser);
    }
    if (principal.AWS) {
        if (Array.isArray(principal.AWS)) {
            return principal.AWS.some(p => _checkPrincipal(arn, p));
        }
        return _checkPrincipal(arn, principal.AWS);
    }
    return false;
}

function checkBucketPolicy(policy, requestType, canonicalID, arn, bucketOwner, log) {
    let permission = 'defaultDeny';
    // if requester is user within bucket owner account, actions should be
    // allowed unless explicitly denied (assumes allowed by IAM policy)
    if (bucketOwner === canonicalID) {
        permission = 'allow';
    }
    let copiedStatement = JSON.parse(JSON.stringify(policy.Statement));
    while (copiedStatement.length > 0) {
        const s = copiedStatement[0];
        const principalMatch = _checkPrincipals(canonicalID, arn, s.Principal);
        const actionMatch = _checkActions(requestType, s.Action, log);

        if (principalMatch && actionMatch && s.Effect === 'Deny') {
            // explicit deny trumps any allows, so return immediately
            return 'explicitDeny';
        }
        if (principalMatch && actionMatch && s.Effect === 'Allow') {
            permission = 'allow';
        }
        copiedStatement = copiedStatement.splice(1);
    }
    return permission;
}

function isBucketAuthorized(bucket, requestType, canonicalID, authInfo, log) {
    // Check to see if user is authorized to perform a
    // particular action on bucket based on ACLs.
    // TODO: Add IAM checks
<<<<<<< HEAD
    if (bucket.getOwner() === canonicalID || isServiceAccount(canonicalID)) {
=======
    let requesterIsNotUser = true;
    let arn = null;
    if (authInfo) {
        requesterIsNotUser = !authInfo.isRequesterAnIAMUser();
        arn = authInfo.getArn();
    }
    // if the bucket owner is an account, users should not have default access
    if ((bucket.getOwner() === canonicalID) && requesterIsNotUser) {
>>>>>>> 5cf12f2c
        return true;
    }
    const aclPermission = checkBucketAcls(bucket, requestType, canonicalID);
    const bucketPolicy = bucket.getBucketPolicy();
    if (!bucketPolicy) {
        if (constants.bucketOwnerActions.includes(requestType)) {
            return false;
        }
        return aclPermission;
    }
    const bucketPolicyPermission = checkBucketPolicy(bucketPolicy, requestType,
        canonicalID, arn, bucket.getOwner(), log);
    if (bucketPolicyPermission === 'explicitDeny') {
        return false;
    }
    return (aclPermission || (bucketPolicyPermission === 'allow'));
}

function isObjAuthorized(bucket, objectMD, requestType, canonicalID, authInfo, log) {
    const bucketOwner = bucket.getOwner();
    if (!objectMD) {
        return false;
    }
    let requesterIsNotUser = true;
    let arn = null;
    if (authInfo) {
        requesterIsNotUser = !authInfo.isRequesterAnIAMUser();
        arn = authInfo.getArn();
    }
    if (objectMD['owner-id'] === canonicalID && requesterIsNotUser) {
        return true;
    }

    if (isServiceAccount(canonicalID)) {
        return true;
    }
    // account is authorized if:
    // - requesttype is included in bucketOwnerActions and
    // - account is the bucket owner
    // - requester is account, not user
    if (constants.bucketOwnerActions.includes(requestType)
    && (bucketOwner === canonicalID)
    && requesterIsNotUser) {
        return true;
    }
    const aclPermission = checkObjectAcls(bucket, objectMD, requestType,
        canonicalID);
    const bucketPolicy = bucket.getBucketPolicy();
    if (!bucketPolicy) {
        return aclPermission;
    }
    const bucketPolicyPermission = checkBucketPolicy(bucketPolicy, requestType,
        canonicalID, arn, bucket.getOwner(), log);
    if (bucketPolicyPermission === 'explicitDeny') {
        return false;
    }
    return (aclPermission || (bucketPolicyPermission === 'allow'));
}

function _checkResource(resource, bucketArn) {
    if (resource === bucketArn) {
        return true;
    }
    if (resource.includes('/')) {
        const rSubs = resource.split('/');
        return rSubs[0] === bucketArn;
    }
    return false;
}

// the resources specified in the bucket policy should contain the bucket name
function validatePolicyResource(bucketName, policy) {
    const bucketArn = `arn:aws:s3:::${bucketName}`;

    return policy.Statement.every(s => {
        if (Array.isArray(s.Resource)) {
            return s.Resource.every(r => _checkResource(r, bucketArn));
        }
        if (typeof s.Resource === 'string') {
            return _checkResource(s.Resource, bucketArn);
        }
        return false;
    });
}

module.exports = {
    isBucketAuthorized,
    isObjAuthorized,
    getServiceAccountProperties,
    isServiceAccount,
    checkBucketAcls,
    checkObjectAcls,
    validatePolicyResource,
};<|MERGE_RESOLUTION|>--- conflicted
+++ resolved
@@ -245,9 +245,6 @@
     // Check to see if user is authorized to perform a
     // particular action on bucket based on ACLs.
     // TODO: Add IAM checks
-<<<<<<< HEAD
-    if (bucket.getOwner() === canonicalID || isServiceAccount(canonicalID)) {
-=======
     let requesterIsNotUser = true;
     let arn = null;
     if (authInfo) {
@@ -255,8 +252,8 @@
         arn = authInfo.getArn();
     }
     // if the bucket owner is an account, users should not have default access
-    if ((bucket.getOwner() === canonicalID) && requesterIsNotUser) {
->>>>>>> 5cf12f2c
+    if (((bucket.getOwner() === canonicalID) && requesterIsNotUser)
+    || isServiceAccount(canonicalID)) {
         return true;
     }
     const aclPermission = checkBucketAcls(bucket, requestType, canonicalID);
