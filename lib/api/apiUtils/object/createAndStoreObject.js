const async = require('async');
const { errors, s3middleware } = require('arsenal');
const getMetaHeaders = s3middleware.userMetadata.getMetaHeaders;

const constants = require('../../../../constants');
const { data } = require('../../../data/wrapper');
const services = require('../../../services');
const logger = require('../../../utilities/logger');
const { dataStore } = require('./storeObject');
const locationConstraintCheck = require('./locationConstraintCheck');
const { versioningPreprocessing } = require('./versioning');
const removeAWSChunked = require('./removeAWSChunked');
const getReplicationInfo = require('./getReplicationInfo');
const { config } = require('../../../Config');
const validateWebsiteHeader = require('./websiteServing')
    .validateWebsiteHeader;
const applyZenkoUserMD = require('./applyZenkoUserMD');
const { externalBackends, versioningNotImplBackends } = constants;

const externalVersioningErrorMessage = 'We do not currently support putting ' +
'a versioned object to a location-constraint of type Azure or GCP.';

function _storeInMDandDeleteData(bucketName, dataGetInfo, cipherBundle,
    metadataStoreParams, dataToDelete, deleteLog, requestMethod, callback) {
    services.metadataStoreObject(bucketName, dataGetInfo,
        cipherBundle, metadataStoreParams, (err, result) => {
            if (err) {
                return callback(err);
            }
            if (dataToDelete) {
                const newDataStoreName = Array.isArray(dataGetInfo) ?
                    dataGetInfo[0].dataStoreName : null;
                return data.batchDelete(dataToDelete, requestMethod,
                    newDataStoreName, deleteLog, err => callback(err, result));
            }
            return callback(null, result);
        });
}

/** createAndStoreObject - store data, store metadata, and delete old data
 * and old metadata as necessary
 * @param {string} bucketName - name of bucket
 * @param {BucketInfo} bucketMD - BucketInfo instance
 * @param {string} objectKey - name of object
 * @param {object} objMD - object metadata
 * @param {AuthInfo} authInfo - AuthInfo instance with requester's info
 * @param {string} canonicalID - user's canonical ID
 * @param {object} cipherBundle - cipher bundle that encrypts the data
 * @param {Request} request - http request object
 * @param {boolean} [isDeleteMarker] - whether creating a delete marker
 * @param {(object|null)} streamingV4Params - if v4 auth, object containing
 * accessKey, signatureFromRequest, region, scopeDate, timestamp, and
 * credentialScope (to be used for streaming v4 auth if applicable)
 * @param {RequestLogger} log - logger instance
 * @param {function} callback - callback function
 * @return {undefined} and call callback with (err, result) -
 * result.contentMD5 - content md5 of new object or version
 * result.versionId - unencrypted versionId returned by metadata
 */
function createAndStoreObject(bucketName, bucketMD, objectKey, objMD, authInfo,
        canonicalID, cipherBundle, request, isDeleteMarker, streamingV4Params,
        log, callback) {
    const size = isDeleteMarker ? 0 : request.parsedContentLength;
    // although the request method may actually be 'DELETE' if creating a
    // delete marker, for our purposes we consider this to be a 'PUT'
    // operation
    const requestMethod = 'PUT';
    const websiteRedirectHeader =
        request.headers['x-amz-website-redirect-location'];
    if (!validateWebsiteHeader(websiteRedirectHeader)) {
        const err = errors.InvalidRedirectLocation;
        log.debug('invalid x-amz-website-redirect-location' +
            `value ${websiteRedirectHeader}`, { error: err });
        return callback(err);
    }

    const metaHeaders = isDeleteMarker ? [] : getMetaHeaders(request.headers);
    if (metaHeaders instanceof Error) {
        log.debug('user metadata validation failed', {
            error: metaHeaders,
            method: 'createAndStoreObject',
        });
        return process.nextTick(() => callback(metaHeaders));
    }
    // if the request occurs within a Zenko deployment, we place a user-metadata
    // field on the object
    applyZenkoUserMD(metaHeaders);

    log.trace('meta headers', { metaHeaders, method: 'objectPut' });
    const objectKeyContext = {
        bucketName,
        owner: canonicalID,
        namespace: request.namespace,
        objectKey,
        metaHeaders,
        tagging: request.headers['x-amz-tagging'],
        isDeleteMarker,
    };
    // If the request was made with a pre-signed url, the x-amz-acl 'header'
    // might be in the query string rather than the actual headers so include
    // it here
    const headers = request.headers;
    if (request.query && request.query['x-amz-acl']) {
        headers['x-amz-acl'] = request.query['x-amz-acl'];
    }
    const metadataStoreParams = {
        objectKey,
        authInfo,
        metaHeaders,
        size,
        headers,
        isDeleteMarker,
<<<<<<< HEAD
        replicationInfo: getReplicationInfo(
            objectKey, bucketMD, false, size, null, null, authInfo),
        log,
    };

    // For Azure BlobStorage API compatability
    // If an object already exists copy/repair creation-time
    // creation-time must remain static after an object is created
    //  --> EVEN FOR VERSIONS <--
    if (objMD) {
        if (objMD['creation-time']) {
            metadataStoreParams.creationTime = objMD['creation-time'];
        } else {
            // If creation-time is not set (for old objects)
            // fall back to the last modified and store it back to the db
            metadataStoreParams.creationTime = objMD['last-modified'];
        }
    }


=======
        replicationInfo: getReplicationInfo(objectKey, bucketMD, false, size),
        log,
    };
>>>>>>> f2628666
    if (!isDeleteMarker) {
        metadataStoreParams.contentType = request.headers['content-type'];
        metadataStoreParams.cacheControl = request.headers['cache-control'];
        metadataStoreParams.contentDisposition =
            request.headers['content-disposition'];
        metadataStoreParams.contentEncoding =
            removeAWSChunked(request.headers['content-encoding']);
        metadataStoreParams.expires = request.headers.expires;
        metadataStoreParams.tagging = request.headers['x-amz-tagging'];
        metadataStoreParams.originOp = 's3:ObjectCreated:Put';
        const defaultObjectLockConfiguration
            = bucketMD.getObjectLockConfiguration();
        if (defaultObjectLockConfiguration) {
            metadataStoreParams.defaultRetention
                = defaultObjectLockConfiguration;
        }
    }

    // if creating new delete marker and there is an existing object, copy
    // the object's location constraint metaheader to determine backend info
    if (isDeleteMarker && objMD) {
        // eslint-disable-next-line no-param-reassign
        request.headers[constants.objectLocationConstraintHeader] =
            objMD[constants.objectLocationConstraintHeader];
        metadataStoreParams.originOp = 's3:ObjectRemoved:DeleteMarkerCreated';
    }

    const backendInfoObj =
        locationConstraintCheck(request, null, bucketMD, log);
    if (backendInfoObj.err) {
        return process.nextTick(() => {
            callback(backendInfoObj.err);
        });
    }

    const backendInfo = backendInfoObj.backendInfo;
    const location = backendInfo.getControllingLocationConstraint();
    const locationType = backendInfoObj.defaultedToDataBackend ? location :
        config.getLocationConstraintType(location);
    metadataStoreParams.dataStoreName = location;

    if (versioningNotImplBackends[locationType]) {
        const vcfg = bucketMD.getVersioningConfiguration();
        const isVersionedObj = vcfg && vcfg.Status === 'Enabled';

        if (isVersionedObj) {
            log.debug(externalVersioningErrorMessage,
              { method: 'createAndStoreObject', error: errors.NotImplemented });
            return process.nextTick(() => {
                callback(errors.NotImplemented.customizeDescription(
                  externalVersioningErrorMessage));
            });
        }
    }

    /* eslint-disable camelcase */
    const dontSkipBackend = externalBackends;
    /* eslint-enable camelcase */

    const requestLogger =
        logger.newRequestLoggerFromSerializedUids(log.getSerializedUids());
    const mdOnlyHeader = request.headers['x-amz-meta-mdonly'];
    const mdOnlySize = request.headers['x-amz-meta-size'];
    return async.waterfall([
        function storeData(next) {
            if (size === 0) {
                if (!dontSkipBackend[locationType]) {
                    metadataStoreParams.contentMD5 = constants.emptyFileMd5;
                    return next(null, null, null);
                }
                // Handle mdOnlyHeader as a metadata only operation. If
                // the object in question is actually 0 byte or has a body size
                // then handle normally.
                if (mdOnlyHeader === 'true' && mdOnlySize > 0) {
                    log.debug('metadata only operation x-amz-meta-mdonly');
                    const md5 = request.headers['x-amz-meta-md5chksum']
                        ? new Buffer(request.headers['x-amz-meta-md5chksum'],
                        'base64').toString('hex') : null;
                    const numParts = request.headers['x-amz-meta-md5numparts'];
                    let _md5;
                    if (numParts === undefined) {
                        _md5 = md5;
                    } else {
                        _md5 = `${md5}-${numParts}`;
                    }
                    const versionId = request.headers['x-amz-meta-version-id'];
                    const dataGetInfo = {
                        key: objectKey,
                        dataStoreName: location,
                        dataStoreType: locationType,
                        dataStoreVersionId: versionId,
                        dataStoreMD5: _md5,
                    };
                    return next(null, dataGetInfo, _md5);
                }
            }
            return dataStore(objectKeyContext, cipherBundle, request, size,
                    streamingV4Params, backendInfo, log, next);
        },
        function processDataResult(dataGetInfo, calculatedHash, next) {
            if (dataGetInfo === null || dataGetInfo === undefined) {
                return next(null, null);
            }
            // So that data retrieval information for MPU's and
            // regular puts are stored in the same data structure,
            // place the retrieval info here into a single element array
            const { key, dataStoreName, dataStoreType, dataStoreETag,
                dataStoreVersionId } = dataGetInfo;
            const prefixedDataStoreETag = dataStoreETag
                      ? `1:${dataStoreETag}`
                      : `1:${calculatedHash}`;
            const dataGetInfoArr = [{ key, size, start: 0, dataStoreName,
                dataStoreType, dataStoreETag: prefixedDataStoreETag,
                dataStoreVersionId }];
            if (cipherBundle) {
                dataGetInfoArr[0].cryptoScheme = cipherBundle.cryptoScheme;
                dataGetInfoArr[0].cipheredDataKey =
                    cipherBundle.cipheredDataKey;
            }
            if (mdOnlyHeader === 'true') {
                metadataStoreParams.size = mdOnlySize;
                dataGetInfoArr[0].size = mdOnlySize;
            }
            metadataStoreParams.contentMD5 = calculatedHash;
            return next(null, dataGetInfoArr);
        },
        function getVersioningInfo(infoArr, next) {
            return versioningPreprocessing(bucketName, bucketMD,
                metadataStoreParams.objectKey, objMD, log, (err, options) => {
                    if (err) {
                        // TODO: check AWS error when user requested a specific
                        // version before any versions have been put
                        const logLvl = err.is.BadRequest ?
                            'debug' : 'error';
                        log[logLvl]('error getting versioning info', {
                            error: err,
                            method: 'versioningPreprocessing',
                        });
                    }
                    return next(err, options, infoArr);
                });
        },
        function storeMDAndDeleteData(options, infoArr, next) {
            metadataStoreParams.versionId = options.versionId;
            metadataStoreParams.versioning = options.versioning;
            metadataStoreParams.isNull = options.isNull;
            metadataStoreParams.nullVersionId = options.nullVersionId;
            metadataStoreParams.nullUploadId = options.nullUploadId;
            return _storeInMDandDeleteData(bucketName, infoArr,
                cipherBundle, metadataStoreParams,
                options.dataToDelete, requestLogger, requestMethod, next);
        },
    ], callback);
}

module.exports = createAndStoreObject;<|MERGE_RESOLUTION|>--- conflicted
+++ resolved
@@ -110,7 +110,6 @@
         size,
         headers,
         isDeleteMarker,
-<<<<<<< HEAD
         replicationInfo: getReplicationInfo(
             objectKey, bucketMD, false, size, null, null, authInfo),
         log,
@@ -130,12 +129,6 @@
         }
     }
 
-
-=======
-        replicationInfo: getReplicationInfo(objectKey, bucketMD, false, size),
-        log,
-    };
->>>>>>> f2628666
     if (!isDeleteMarker) {
         metadataStoreParams.contentType = request.headers['content-type'];
         metadataStoreParams.cacheControl = request.headers['cache-control'];
