const async = require('async');
const { errors, s3middleware } = require('arsenal');
const getMetaHeaders = s3middleware.userMetadata.getMetaHeaders;

const constants = require('../../../../constants');
const { data } = require('../../../data/wrapper');
const services = require('../../../services');
const logger = require('../../../utilities/logger');
const { dataStore } = require('./storeObject');
const locationConstraintCheck = require('./locationConstraintCheck');
const { versioningPreprocessing } = require('./versioning');
const removeAWSChunked = require('./removeAWSChunked');
const getReplicationInfo = require('./getReplicationInfo');
const { config } = require('../../../Config');
const validateWebsiteHeader = require('./websiteServing')
    .validateWebsiteHeader;
const applyZenkoUserMD = require('./applyZenkoUserMD');
const { externalBackends, versioningNotImplBackends } = constants;

const externalVersioningErrorMessage = 'We do not currently support putting ' +
'a versioned object to a location-constraint of type Azure or GCP.';

function _storeInMDandDeleteData(bucketName, dataGetInfo, cipherBundle,
    metadataStoreParams, dataToDelete, deleteLog, requestMethod, callback) {
    services.metadataStoreObject(bucketName, dataGetInfo,
        cipherBundle, metadataStoreParams, (err, result) => {
            if (err) {
                return callback(err);
            }
            if (dataToDelete) {
                const newDataStoreName = Array.isArray(dataGetInfo) ?
                    dataGetInfo[0].dataStoreName : null;
                return data.batchDelete(dataToDelete, requestMethod,
                    newDataStoreName, deleteLog, err => callback(err, result));
            }
            return callback(null, result);
        });
}

/** createAndStoreObject - store data, store metadata, and delete old data
 * and old metadata as necessary
 * @param {string} bucketName - name of bucket
 * @param {BucketInfo} bucketMD - BucketInfo instance
 * @param {string} objectKey - name of object
 * @param {object} objMD - object metadata
 * @param {AuthInfo} authInfo - AuthInfo instance with requester's info
 * @param {string} canonicalID - user's canonical ID
 * @param {object} cipherBundle - cipher bundle that encrypts the data
 * @param {Request} request - http request object
 * @param {boolean} [isDeleteMarker] - whether creating a delete marker
 * @param {(object|null)} streamingV4Params - if v4 auth, object containing
 * accessKey, signatureFromRequest, region, scopeDate, timestamp, and
 * credentialScope (to be used for streaming v4 auth if applicable)
 * @param {RequestLogger} log - logger instance
 * @param {function} callback - callback function
 * @return {undefined} and call callback with (err, result) -
 * result.contentMD5 - content md5 of new object or version
 * result.versionId - unencrypted versionId returned by metadata
 */
function createAndStoreObject(bucketName, bucketMD, objectKey, objMD, authInfo,
        canonicalID, cipherBundle, request, isDeleteMarker, streamingV4Params,
        log, callback) {
    const size = isDeleteMarker ? 0 : request.parsedContentLength;
    // although the request method may actually be 'DELETE' if creating a
    // delete marker, for our purposes we consider this to be a 'PUT'
    // operation
    const requestMethod = 'PUT';
    const websiteRedirectHeader =
        request.headers['x-amz-website-redirect-location'];
    if (!validateWebsiteHeader(websiteRedirectHeader)) {
        const err = errors.InvalidRedirectLocation;
        log.debug('invalid x-amz-website-redirect-location' +
            `value ${websiteRedirectHeader}`, { error: err });
        return callback(err);
    }

    const metaHeaders = isDeleteMarker ? [] : getMetaHeaders(request.headers);
    if (metaHeaders instanceof Error) {
        log.debug('user metadata validation failed', {
            error: metaHeaders,
            method: 'createAndStoreObject',
        });
        return process.nextTick(() => callback(metaHeaders));
    }
    // if the request occurs within a Zenko deployment, we place a user-metadata
    // field on the object
    applyZenkoUserMD(metaHeaders);

    log.trace('meta headers', { metaHeaders, method: 'objectPut' });
    const objectKeyContext = {
        bucketName,
        owner: canonicalID,
        namespace: request.namespace,
        objectKey,
        metaHeaders,
        tagging: request.headers['x-amz-tagging'],
        isDeleteMarker,
    };
    // If the request was made with a pre-signed url, the x-amz-acl 'header'
    // might be in the query string rather than the actual headers so include
    // it here
    const headers = request.headers;
    if (request.query && request.query['x-amz-acl']) {
        headers['x-amz-acl'] = request.query['x-amz-acl'];
    }
    const metadataStoreParams = {
        objectKey,
        authInfo,
        metaHeaders,
        size,
        headers,
        isDeleteMarker,
        replicationInfo: getReplicationInfo(
            objectKey, bucketMD, false, size, null, null, authInfo),
        log,
    };

    // For Azure BlobStorage API compatability
    // If an object already exists copy/repair creation-time
    // creation-time must remain static after an object is created
    //  --> EVEN FOR VERSIONS <--
    if (objMD) {
        if (objMD['creation-time']) {
            metadataStoreParams.creationTime = objMD['creation-time'];
        } else {
            // If creation-time is not set (for old objects)
            // fall back to the last modified and store it back to the db
            metadataStoreParams.creationTime = objMD['last-modified'];
        }
    }


    if (!isDeleteMarker) {
        metadataStoreParams.contentType = request.headers['content-type'];
        metadataStoreParams.cacheControl = request.headers['cache-control'];
        metadataStoreParams.contentDisposition =
            request.headers['content-disposition'];
        metadataStoreParams.contentEncoding =
            removeAWSChunked(request.headers['content-encoding']);
        metadataStoreParams.expires = request.headers.expires;
        metadataStoreParams.tagging = request.headers['x-amz-tagging'];
    }

    // if creating new delete marker and there is an existing object, copy
    // the object's location constraint metaheader to determine backend info
    if (isDeleteMarker && objMD) {
        // eslint-disable-next-line no-param-reassign
        request.headers[constants.objectLocationConstraintHeader] =
            objMD[constants.objectLocationConstraintHeader];
    }

    const backendInfoObj =
        locationConstraintCheck(request, null, bucketMD, log);
    if (backendInfoObj.err) {
        return process.nextTick(() => {
            callback(backendInfoObj.err);
        });
    }

    const backendInfo = backendInfoObj.backendInfo;
    const location = backendInfo.getControllingLocationConstraint();
    const locationType = backendInfoObj.defaultedToDataBackend ? location :
        config.getLocationConstraintType(location);
    metadataStoreParams.dataStoreName = location;

    if (versioningNotImplBackends[locationType]) {
        const vcfg = bucketMD.getVersioningConfiguration();
        const isVersionedObj = vcfg && vcfg.Status === 'Enabled';

        if (isVersionedObj) {
            log.debug(externalVersioningErrorMessage,
              { method: 'createAndStoreObject', error: errors.NotImplemented });
            return process.nextTick(() => {
                callback(errors.NotImplemented.customizeDescription(
                  externalVersioningErrorMessage));
            });
        }
    }

    /* eslint-disable camelcase */
    const dontSkipBackend = externalBackends;
    /* eslint-enable camelcase */

    const requestLogger =
        logger.newRequestLoggerFromSerializedUids(log.getSerializedUids());
    const mdOnlyHeader = request.headers['x-amz-meta-mdonly'];
    const mdOnlySize = request.headers['x-amz-meta-size'];
    return async.waterfall([
        function storeData(next) {
<<<<<<< HEAD
            if (size === 0 && !dontSkipBackend[locationType]) {
                metadataStoreParams.contentMD5 = constants.emptyFileMd5;
                return next(null, null, null);
            }
            // Handle mdOnlyHeader as a metadata only operation. If
            // the object in question is actually 0 byte or has a body size
            // then handle normally.
            if (mdOnlyHeader === 'true' && mdOnlySize > 0 && size === 0) {
                log.debug('metadata only operation x-amz-meta-mdonly');
                const md5 = new Buffer(request.headers
                    ['x-amz-meta-md5chksum'], 'base64').toString('hex');
                const numParts = request.headers['x-amz-meta-md5numparts'];
                let _md5;
                if (numParts === undefined) {
                    _md5 = md5;
                } else {
                    _md5 = `${md5}-${numParts}`;
                }
                const dataGetInfo = {
                    key: objectKey,
                    dataStoreName: location,
                    dataStoreType: locationType,
                    dataStoreVersionId: request.headers['x-amz-version-id'],
                    dataStoreMD5: _md5,
                };
                return next(null, dataGetInfo, _md5);
=======
            if (size === 0) {
                if (!dontSkipBackend[locationType]) {
                    metadataStoreParams.contentMD5 = constants.emptyFileMd5;
                    return next(null, null, null);
                }
                // Handle mdOnlyHeader as a metadata only operation. If
                // the object in question is actually 0 byte or has a body size
                // then handle normally.
                if (mdOnlyHeader === 'true' && mdOnlySize > 0) {
                    log.debug('metadata only operation x-amz-meta-mdonly');
                    const md5 = request.headers['x-amz-meta-md5chksum']
                        ? new Buffer(request.headers['x-amz-meta-md5chksum'],
                        'base64').toString('hex') : null;
                    const versionId = request.headers['x-amz-meta-version-id'];
                    const dataGetInfo = {
                        key: objectKey,
                        dataStoreName: location,
                        dataStoreType: locationType,
                        dataStoreVersionId: versionId,
                        dataStoreMD5: md5,
                    };
                    return next(null, dataGetInfo, md5);
                }
>>>>>>> fa9ca65e
            }
            return dataStore(objectKeyContext, cipherBundle, request, size,
                    streamingV4Params, backendInfo, log, next);
        },
        function processDataResult(dataGetInfo, calculatedHash, next) {
            if (dataGetInfo === null || dataGetInfo === undefined) {
                return next(null, null);
            }
            // So that data retrieval information for MPU's and
            // regular puts are stored in the same data structure,
            // place the retrieval info here into a single element array
            const { key, dataStoreName, dataStoreType, dataStoreETag,
                dataStoreVersionId } = dataGetInfo;
            const prefixedDataStoreETag = dataStoreETag
                      ? `1:${dataStoreETag}`
                      : `1:${calculatedHash}`;
            const dataGetInfoArr = [{ key, size, start: 0, dataStoreName,
                dataStoreType, dataStoreETag: prefixedDataStoreETag,
                dataStoreVersionId }];
            if (cipherBundle) {
                dataGetInfoArr[0].cryptoScheme = cipherBundle.cryptoScheme;
                dataGetInfoArr[0].cipheredDataKey =
                    cipherBundle.cipheredDataKey;
            }
            if (mdOnlyHeader === 'true') {
                metadataStoreParams.size = mdOnlySize;
                dataGetInfoArr[0].size = mdOnlySize;
            }
            metadataStoreParams.contentMD5 = calculatedHash;
            return next(null, dataGetInfoArr);
        },
        function getVersioningInfo(infoArr, next) {
            return versioningPreprocessing(bucketName, bucketMD,
                metadataStoreParams.objectKey, objMD, log, (err, options) => {
                    if (err) {
                        // TODO: check AWS error when user requested a specific
                        // version before any versions have been put
                        const logLvl = err === errors.BadRequest ?
                            'debug' : 'error';
                        log[logLvl]('error getting versioning info', {
                            error: err,
                            method: 'versioningPreprocessing',
                        });
                    }
                    return next(err, options, infoArr);
                });
        },
        function storeMDAndDeleteData(options, infoArr, next) {
            metadataStoreParams.versionId = options.versionId;
            metadataStoreParams.versioning = options.versioning;
            metadataStoreParams.isNull = options.isNull;
            metadataStoreParams.nullVersionId = options.nullVersionId;
            return _storeInMDandDeleteData(bucketName, infoArr,
                cipherBundle, metadataStoreParams,
                options.dataToDelete, requestLogger, requestMethod, next);
        },
    ], callback);
}

module.exports = createAndStoreObject;<|MERGE_RESOLUTION|>--- conflicted
+++ resolved
@@ -187,34 +187,6 @@
     const mdOnlySize = request.headers['x-amz-meta-size'];
     return async.waterfall([
         function storeData(next) {
-<<<<<<< HEAD
-            if (size === 0 && !dontSkipBackend[locationType]) {
-                metadataStoreParams.contentMD5 = constants.emptyFileMd5;
-                return next(null, null, null);
-            }
-            // Handle mdOnlyHeader as a metadata only operation. If
-            // the object in question is actually 0 byte or has a body size
-            // then handle normally.
-            if (mdOnlyHeader === 'true' && mdOnlySize > 0 && size === 0) {
-                log.debug('metadata only operation x-amz-meta-mdonly');
-                const md5 = new Buffer(request.headers
-                    ['x-amz-meta-md5chksum'], 'base64').toString('hex');
-                const numParts = request.headers['x-amz-meta-md5numparts'];
-                let _md5;
-                if (numParts === undefined) {
-                    _md5 = md5;
-                } else {
-                    _md5 = `${md5}-${numParts}`;
-                }
-                const dataGetInfo = {
-                    key: objectKey,
-                    dataStoreName: location,
-                    dataStoreType: locationType,
-                    dataStoreVersionId: request.headers['x-amz-version-id'],
-                    dataStoreMD5: _md5,
-                };
-                return next(null, dataGetInfo, _md5);
-=======
             if (size === 0) {
                 if (!dontSkipBackend[locationType]) {
                     metadataStoreParams.contentMD5 = constants.emptyFileMd5;
@@ -228,17 +200,23 @@
                     const md5 = request.headers['x-amz-meta-md5chksum']
                         ? new Buffer(request.headers['x-amz-meta-md5chksum'],
                         'base64').toString('hex') : null;
+                    const numParts = request.headers['x-amz-meta-md5numparts'];
+                    let _md5;
+                    if (numParts === undefined) {
+                        _md5 = md5;
+                    } else {
+                        _md5 = `${md5}-${numParts}`;
+                    }
                     const versionId = request.headers['x-amz-meta-version-id'];
                     const dataGetInfo = {
                         key: objectKey,
                         dataStoreName: location,
                         dataStoreType: locationType,
                         dataStoreVersionId: versionId,
-                        dataStoreMD5: md5,
+                        dataStoreMD5: _md5,
                     };
-                    return next(null, dataGetInfo, md5);
+                    return next(null, dataGetInfo, _md5);
                 }
->>>>>>> fa9ca65e
             }
             return dataStore(objectKeyContext, cipherBundle, request, size,
                     streamingV4Params, backendInfo, log, next);
