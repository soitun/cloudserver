--- conflicted
+++ resolved
@@ -215,12 +215,6 @@
                 && bucketMD._versioningConfiguration
                 && bucketMD._versioningConfiguration.status === 'Suspended';
             const hasByteLength = objectMD && objectMD['content-length'];
-<<<<<<< HEAD
-            const byteLength = versioningSuspended && hasByteLength ? objectMD['content-length'] : null;
-            pushMetric('putDeleteMarkerObject', log, {
-                authInfo,
-                byteLength,
-=======
             const byteLength = versioningSuspended
                 && deleteInfo.isNull
                 && hasByteLength
@@ -229,7 +223,6 @@
             pushMetric('putDeleteMarkerObject', log, {
                 authInfo,
                 byteLength: Number.parseInt(byteLength, 10),
->>>>>>> 8ab326b7
                 bucket: bucketName,
                 keys: [objectKey],
                 versionId: result.versionId,
