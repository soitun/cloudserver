--- conflicted
+++ resolved
@@ -1,14 +1,11 @@
 import querystring from 'querystring';
-<<<<<<< HEAD
 import indexClient from '../indexClient/indexClient';
-=======
 import constants from '../../constants';
 
 import services from '../services';
 import escapeForXML from '../utilities/escapeForXML';
 import { pushMetric } from '../utapi/utilities';
 import { errors } from 'arsenal';
->>>>>>> a2c24368
 
 //	Sample XML response:
 /*	<ListBucketResult xmlns="http://s3.amazonaws.com/doc/2006-03-01/">
