const { errors, s3middleware } = require('arsenal');
const { parseRange } = require('arsenal/lib/network/http/utils');

const { data } = require('../data/wrapper');

const { decodeVersionId } = require('./apiUtils/object/versioning');
const collectCorsHeaders = require('../utilities/collectCorsHeaders');
const collectResponseHeaders = require('../utilities/collectResponseHeaders');
const { pushMetric } = require('../utapi/utilities');
const { getVersionIdResHeader } = require('./apiUtils/object/versioning');
const setPartRanges = require('./apiUtils/object/setPartRanges');
const locationHeaderCheck =
    require('./apiUtils/object/locationHeaderCheck');
const getReplicationBackendDataLocator =
    require('./apiUtils/object/getReplicationBackendDataLocator');
const checkReadLocation = require('./apiUtils/object/checkReadLocation');

const { metadataValidateBucketAndObj } = require('../metadata/metadataUtils');
const { config } = require('../Config');
const monitoring = require('../utilities/monitoringHandler');

const validateHeaders = s3middleware.validateConditionalHeaders;

/**
 * GET Object - Get an object
 * @param {AuthInfo} authInfo - Instance of AuthInfo class with requester's info
 * @param {object} request - normalized request object
 * @param {boolean} returnTagCount - returns the x-amz-tagging-count header
 * @param {object} log - Werelogs instance
 * @param {function} callback - callback to function in route
 * @return {undefined}
 */
function objectGet(authInfo, request, returnTagCount, log, callback) {
    log.debug('processing request', { method: 'objectGet' });
    const bucketName = request.bucketName;
    const objectKey = request.objectKey;

    // returns name of location to get from and key if successful
    const locCheckResult =
        locationHeaderCheck(request.headers, objectKey, bucketName);
    if (locCheckResult instanceof Error) {
        log.trace('invalid location constraint to get from', {
            location: request.headers['x-amz-location-constraint'],
            error: locCheckResult,
        });
        return callback(locCheckResult);
    }

    const decodedVidResult = decodeVersionId(request.query);
    if (decodedVidResult instanceof Error) {
        log.trace('invalid versionId query', {
            versionId: request.query.versionId,
            error: decodedVidResult,
        });
        return callback(decodedVidResult);
    }
    const versionId = decodedVidResult;

    const mdValParams = {
        authInfo,
        bucketName,
        objectKey,
        versionId,
        requestType: 'objectGet',
    };

    return metadataValidateBucketAndObj(mdValParams, log,
    (err, bucket, objMD) => {
        const corsHeaders = collectCorsHeaders(request.headers.origin,
            request.method, bucket);
        if (err) {
            log.debug('error processing request', {
                error: err,
                method: 'metadataValidateBucketAndObj',
            });
            monitoring.promMetrics(
                'GET', bucketName, err.code, 'getObject');
            return callback(err, null, corsHeaders);
        }
        if (!objMD) {
            const err = versionId ? errors.NoSuchVersion : errors.NoSuchKey;
            monitoring.promMetrics(
                'GET', bucketName, err.code, 'getObject');
            return callback(err, null, corsHeaders);
        }
        const verCfg = bucket.getVersioningConfiguration();
        if (objMD.isDeleteMarker) {
            const responseMetaHeaders = Object.assign({},
                { 'x-amz-delete-marker': true }, corsHeaders);
            if (!versionId) {
                monitoring.promMetrics(
                    'GET', bucketName, 404, 'getObject');
                return callback(errors.NoSuchKey, null, responseMetaHeaders);
            }
            // return MethodNotAllowed if requesting a specific
            // version that has a delete marker
            responseMetaHeaders['x-amz-version-id'] =
                getVersionIdResHeader(verCfg, objMD);
            monitoring.promMetrics(
                'GET', bucketName, 405, 'getObject');
            return callback(errors.MethodNotAllowed, null,
                responseMetaHeaders);
        }
        const headerValResult = validateHeaders(request.headers,
            objMD['last-modified'], objMD['content-md5']);
        if (headerValResult.error) {
            return callback(headerValResult.error, null, corsHeaders);
        }
        const responseMetaHeaders = collectResponseHeaders(objMD,
            corsHeaders, verCfg, returnTagCount);

        const objLength = (objMD.location === null ?
                           0 : parseInt(objMD['content-length'], 10));
        let byteRange;
        const streamingParams = {};
        if (request.headers.range) {
            const { range, error } = parseRange(request.headers.range,
                                                objLength);
            if (error) {
                monitoring.promMetrics(
                    'GET', bucketName, 400, 'getObject');
                return callback(error, null, corsHeaders);
            }
            responseMetaHeaders['Accept-Ranges'] = 'bytes';
            if (range) {
                byteRange = range;
                // End of range should be included so + 1
                responseMetaHeaders['Content-Length'] =
                    range[1] - range[0] + 1;
                responseMetaHeaders['Content-Range'] =
                    `bytes ${range[0]}-${range[1]}/${objLength}`;
                streamingParams.rangeStart = range[0] ?
                range[0].toString() : undefined;
                streamingParams.rangeEnd = range[1] ?
                range[1].toString() : undefined;
            }
        }
        let dataLocator = null;
        if (objMD.location !== null) {
            // To provide for backwards compatibility before
            // md-model-version 2, need to handle cases where
            // objMD.location is just a string
            dataLocator = Array.isArray(objMD.location) ?
                objMD.location : [{ key: objMD.location }];

            const repConf = bucket.getReplicationConfiguration();
            const prefReadLocation = repConf && repConf.preferredReadLocation;
            const prefReadDataLocator = checkReadLocation(config,
                prefReadLocation, objectKey, bucketName);
            const targetLocation = locCheckResult || prefReadDataLocator ||
                null;

            if (targetLocation &&
                targetLocation.location !== objMD.dataStoreName) {
                const repBackendResult = getReplicationBackendDataLocator(
                    targetLocation, objMD.replicationInfo);
                if (repBackendResult.error) {
                    log.error('Error with location constraint header', {
                        bucketName, objectKey, versionId,
                        error: repBackendResult.error,
                        status: repBackendResult.status,
                    });
                    return callback(repBackendResult.error, null, corsHeaders);
                }
                const targetDataLocator = repBackendResult.dataLocator;
                if (targetDataLocator) {
                    dataLocator = targetDataLocator;
                } else {
                    log.debug('using source location as preferred read ' +
                              'is unavailable', {
                                  bucketName, objectKey, versionId,
                                  reason: repBackendResult.reason,
                              });
                }
            }
            // if the data backend is azure, there will only ever be at
            // most one item in the dataLocator array
            if (dataLocator[0] && dataLocator[0].dataStoreType === 'azure') {
                dataLocator[0].azureStreamingOptions = streamingParams;
            }

            let partNumber = null;
            if (request.query && request.query.partNumber !== undefined) {
                if (byteRange) {
                    const error = errors.InvalidRequest
                        .customizeDescription('Cannot specify both Range ' +
                            'header and partNumber query parameter.');
                    monitoring.promMetrics(
                        'GET', bucketName, 400, 'getObject');
                    return callback(error, null, corsHeaders);
                }
                partNumber = Number.parseInt(request.query.partNumber, 10);
                if (Number.isNaN(partNumber)) {
                    const error = errors.InvalidArgument
                        .customizeDescription('Part number must be a number.');
                    monitoring.promMetrics(
                        'GET', bucketName, 400, 'getObject');
                    return callback(error, null, corsHeaders);
                }
                if (partNumber < 1 || partNumber > 10000) {
                    const error = errors.InvalidArgument
                        .customizeDescription('Part number must be an ' +
                            'integer between 1 and 10000, inclusive.');
                    monitoring.promMetrics(
                        'GET', bucketName, 400, 'getObject');
                    return callback(error, null, corsHeaders);
                }
            }
            // If have a data model before version 2, cannot support
            // get range for objects with multiple parts
            if (byteRange && dataLocator.length > 1 &&
                dataLocator[0].start === undefined) {
                monitoring.promMetrics(
                    'GET', bucketName, 501, 'getObject');
                return callback(errors.NotImplemented, null, corsHeaders);
            }
            if (objMD['x-amz-server-side-encryption']) {
                for (let i = 0; i < dataLocator.length; i++) {
                    dataLocator[i].masterKeyId =
                        objMD['x-amz-server-side-encryption-aws-kms-key-id'];
                    dataLocator[i].algorithm =
                        objMD['x-amz-server-side-encryption'];
                }
            }
            if (partNumber) {
                const locations = [];
                let locationPartNumber;
                for (let i = 0; i < objMD.location.length; i++) {
                    const { dataStoreETag } = objMD.location[i];
<<<<<<< HEAD
                    // Location objects prior to GA7.1 do not include the
                    // dataStoreETag field so we cannot find the part range
                    if (dataStoreETag === undefined) {
                        monitoring.promMetrics(
                            'GET', bucketName, 400, 'getObject');
                        return callback(errors.NotImplemented
                            .customizeDescription('PartNumber parameter for ' +
                            'this object is not supported'));
=======

                    if (dataStoreETag) {
                        locationPartNumber =
                            Number.parseInt(dataStoreETag.split(':')[0], 10);
                    } else {
                        /**
                         * Location objects prior to GA7.1 do not include the
                         * dataStoreETag field so we cannot find the part range,
                         * the objects are treated as if they only have 1 part
                         */
                        locationPartNumber = 1;
>>>>>>> fbfda37a
                    }

                    // Get all parts that belong to the requested part number
                    if (partNumber === locationPartNumber) {
                        locations.push(objMD.location[i]);
                    } else if (locationPartNumber > partNumber) {
                        break;
                    }
                }
                if (locations.length === 0) {
                    monitoring.promMetrics(
                        'GET', bucketName, 400, 'getObject');
                    return callback(errors.InvalidPartNumber, null,
                        corsHeaders);
                }
                const { start } = locations[0];
                const endLocation = locations[locations.length - 1];
                const end = endLocation.start + endLocation.size - 1;
                responseMetaHeaders['Content-Length'] = end - start + 1;
                const partByteRange = [start, end];
                dataLocator = setPartRanges(dataLocator, partByteRange);
            } else {
                dataLocator = setPartRanges(dataLocator, byteRange);
            }
        }
        return data.head(dataLocator, log, err => {
            if (err) {
                if (!err.LocationNotFound) {
                    log.error('error from external backend checking for ' +
                              'object existence', { error: err });
                }
                monitoring.promMetrics(
                    'GET', bucketName, err.code, 'getObject');
                return callback(err);
            }
            pushMetric('getObject', log, {
                authInfo,
                bucket: bucketName,
                keys: [objectKey],
                newByteLength:
                    Number.parseInt(responseMetaHeaders['Content-Length'], 10),
                versionId: objMD.versionId,
                location: objMD.dataStoreName,
            });
            monitoring.promMetrics('GET', bucketName, '200', 'getObject',
                Number.parseInt(responseMetaHeaders['Content-Length'], 10));
            return callback(null, dataLocator, responseMetaHeaders,
                byteRange);
        });
    });
}

module.exports = objectGet;<|MERGE_RESOLUTION|>--- conflicted
+++ resolved
@@ -227,16 +227,6 @@
                 let locationPartNumber;
                 for (let i = 0; i < objMD.location.length; i++) {
                     const { dataStoreETag } = objMD.location[i];
-<<<<<<< HEAD
-                    // Location objects prior to GA7.1 do not include the
-                    // dataStoreETag field so we cannot find the part range
-                    if (dataStoreETag === undefined) {
-                        monitoring.promMetrics(
-                            'GET', bucketName, 400, 'getObject');
-                        return callback(errors.NotImplemented
-                            .customizeDescription('PartNumber parameter for ' +
-                            'this object is not supported'));
-=======
 
                     if (dataStoreETag) {
                         locationPartNumber =
@@ -248,7 +238,6 @@
                          * the objects are treated as if they only have 1 part
                          */
                         locationPartNumber = 1;
->>>>>>> fbfda37a
                     }
 
                     // Get all parts that belong to the requested part number
