--- conflicted
+++ resolved
@@ -84,13 +84,8 @@
                 (err, retentionInfo) => next(err, bucket, retentionInfo, objectMD));
         },
         (bucket, retentionInfo, objectMD, next) => {
-<<<<<<< HEAD
-            if (objectMD.retentionMode === 'GOVERNANCE' && isRequesterNonAccountUser(authInfo)) {
+            if (objectLockRequiresBypass(objectMD, retentionInfo) && isRequesterNonAccountUser(authInfo)) {
                 log.trace('object in GOVERNANCE mode and is not account, checking for attached policies',
-=======
-            if (objectLockRequiresBypass(objectMD, retentionInfo) && authInfo.isRequesterAnIAMUser()) {
-                log.trace('object in GOVERNANCE mode and is user, checking for attached policies',
->>>>>>> 0e2b3b0f
                     { method: 'objectPutRetention' });
                 const authParams = auth.server.extractParams(request, log, 's3',
                     request.query);
