import { errors } from 'arsenal';
import async from 'async';
import xml from 'xml';
import crypto from 'crypto';
import { parseString } from 'xml2js';

import data from '../data/wrapper';
import constants from '../../constants';
import metadata from '../metadata/wrapper';
import services from '../services';

import { logger } from '../utilities/logger';

/*
   Format of xml request:
   <CompleteMultipartUpload>
     <Part>
       <PartNumber>1</PartNumber>
       <ETag>"a54357aff0632cce46d942af68356b38"</ETag>
     </Part>
     <Part>
       <PartNumber>2</PartNumber>
       <ETag>"0c78aef83f66abc1fa1e8477f296d394"</ETag>
     </Part>
     <Part>
       <PartNumber>3</PartNumber>
       <ETag>"acbd18db4cc2f85cedef654fccc4a4d8"</ETag>
     </Part>
   </CompleteMultipartUpload>
   */


  /*
  Format of xml response:
      <?xml version='1.0' encoding='UTF-8'?>
    <CompleteMultipartUploadResult
    xmlns='http://s3.amazonaws.com/doc/2006-03-01/'>
      <Location>http://Example-Bucket.s3.amazonaws.com/Example-Object</Location>
      <Bucket>Example-Bucket</Bucket>
      <Key>Example-Object</Key>
      <ETag>"3858f62230ac3c915f300c664312c11f-9"</ETag>
    </CompleteMultipartUploadResult>
   */

/*
  Construct JSON in proper format to be converted to XML
  to be returned to client
*/
function _constructJSON(xmlParams) {
    return {
        CompleteMultipartUploadResult: [
            { _attr: { xmlns: 'http://s3.amazonaws.com/doc/2006-03-01/' } },
            {
                Location: `http://${xmlParams.bucketName}`
                          + `.${xmlParams.hostname}/${xmlParams.objectKey}`,
            },
            { Bucket: [xmlParams.bucketName] },
            { Key: [xmlParams.objectKey] },
            { ETag: [xmlParams.ETag] },
        ],
    };
}

function _convertToXml(xmlParams) {
    const constructedJSON = _constructJSON(xmlParams);
    return xml(constructedJSON, { declaration: { encoding: 'UTF-8' } });
}

/**
 * completeMultipartUpload - Complete a multipart upload
 * @param {AuthInfo} authInfo - Instance of AuthInfo class with requester's info
 * @param {object} request - http request object
 * @param {object} log - Werelogs logger
 * @param {function} callback - callback to server
 * @return {undefined}
 */
export default
function completeMultipartUpload(authInfo, request, log, callback) {
    log.debug('processing request', { method: 'completeMultipartUpload' });
    const bucketName = request.bucketName;
    const objectKey = request.objectKey;
    const hostname = request.parsedHost;
    const uploadId = request.query.uploadId;
    const metadataValParams = {
        authInfo,
        bucketName,
        objectKey,
        uploadId,
        // Note: permissions for completing a multipart upload are the
        // same as putting a part.
        requestType: 'putPart or complete',
        log,
    };
    const xmlParams = {
        bucketName,
        objectKey,
        hostname,
    };

    function parseXml(xmlToParse, next) {
        return parseString(xmlToParse, (err, result) => {
            if (err || !result) {
                return next(errors.MalformedXML);
            }
            if (!result.CompleteMultipartUpload
                    || !result.CompleteMultipartUpload.Part) {
                return next(errors.MalformedPOSTRequest);
            }
            const jsonList = result.CompleteMultipartUpload;
            return next(null, jsonList);
        });
    }

    async.waterfall([
        function waterfall1(next) {
            services.metadataValidateMultipart(metadataValParams,
                (err, mpuBucket) => {
                    if (err) {
                        return next(err);
                    }
                    return next(null, mpuBucket);
                });
        },
        function waterfall2(mpuBucket, next) {
            if (request.post) {
                return parseXml(request.post, (err, jsonList) =>
                    next(err, mpuBucket, jsonList));
            }
            return next(errors.MalformedXML);
        },
        function waterfall3(mpuBucket, jsonList, next) {
            services.getMPUparts(mpuBucket.getName(), uploadId, log,
                (err, result) => {
                    const storedParts = result.Contents;
                    return next(err, mpuBucket, storedParts, jsonList);
                });
        },
        function waterfall4(mpuBucket, storedParts, jsonList, next) {
            const storedPartsAsObjects = storedParts.map(item => ({
                // In order to delete the part listing in the shadow
                // bucket, need the full key
                key: item.key,
                ETag: `"${item.value.ETag}"`,
                size: item.value.Size,
                // If the stored part has a partLocations.key property,
                // use that for the actual key.  If not, it means we
                // have an object using an md-model-version prior to 2 so
                // item.vaule.partLocations will just contain the key
                location: item.value.partLocations.key ?
                    item.value.partLocations.key : item.value.partLocations,
                // If the stored part has a partLocations.dataStoreName
                // property use that for the actual dataStoreName.
                // If not, default to sproxyd
                dataStoreName: item.value.partLocations.dataStoreName ?
                    item.value.partLocations.dataStoreName : 'sproxyd',
                sseAlgorithm: item.value.partLocations.sseAlgorithm,
                sseMasterKeyId: item.value.partLocations.sseMasterKeyId,
                sseCryptoScheme: item.value.partLocations.sseCryptoScheme,
                sseCipheredDataKey: item.value.partLocations.sseCipheredDataKey,
            }));
            let splitter = constants.splitter;
            // BACKWARD: Remove to remove the old splitter
            if (mpuBucket.getMdBucketModelVersion() < 2) {
                splitter = constants.oldSplitter;
            }
            const dataLocations = [];
            // AWS documentation is unclear on what the MD5 is that it returns
            // in the response for a complete multipart upload request.
            // The docs state that they might or might not
            // return the MD5 of the complete object. It appears
            // they are returning the MD5 of the parts' MD5s so that is
            // what we have done here. We:
            // 1) concatenate the hex version of the
            // individual ETags
            // 2) convert the concatenated hex to binary
            // 3) take the md5 of the binary
            // 4) create the hex digest of the md5
            // 5) add '-' plus the number of parts at the end
            let concatETags = '';
            let calculatedSize = 0;
            // Check list sent to make sure valid
            // If the number of the parts in the JSON does not
            // match the number of parts stored, return error msg
            if (jsonList.Part.length !== storedPartsAsObjects.length) {
                return next(errors.InvalidPart);
            }
            for (let i = 0; i < jsonList.Part.length; i++) {
                const part = jsonList.Part[i];
                // If the complete list of parts sent with
                // the complete multipart upload request is not
                // in numerical order
                // return an error
                if (Number.parseInt(part.PartNumber[0], 10) !== i + 1) {
                    return next(errors.InvalidPartOrder);
                }

                // some clients send base64, convert to hex
                // 32 chars = 16 bytes(2 chars-per-byte) = 128 bits of MD5 hex
                let partETag = part.ETag[0].replace(/['"]/g, '');
                if (partETag.length !== 32) {
                    const buffered = new Buffer(part.ETag[0], 'base64')
                        .toString('hex');
                    partETag = `${buffered}`;
                }
                partETag = `"${partETag}"`;

                // If the list of parts sent with
                // the complete multipartupload request contains
                // a part ETag that does not match
                // the ETag for the part already sent, return an error
                if (partETag !== storedPartsAsObjects[i].ETag) {
                    return next(errors.InvalidPart);
                }
                // If any part other than the last part is less than 5MB,
                // return an error
                const partSize = Number.parseInt(storedPartsAsObjects[i]
                    .size, 10);
                if (i < jsonList.Part.length - 1 &&
                    partSize < constants.minimumAllowedPartSize) {
                    return next(errors.EntityTooSmall);
                }
                // Assemble array of part locations, aggregate size and build
                // string to create aggregate ETag
                const partRetrievalInfo = {
                    key: storedPartsAsObjects[i].location,
                    size: partSize,
                    start: calculatedSize,
                    dataStoreName: storedPartsAsObjects[i].dataStoreName,
                    cryptoScheme: storedPartsAsObjects[i].sseCryptoScheme,
                    cipheredDataKey: storedPartsAsObjects[i].sseCipheredDataKey,
                };

                dataLocations.push(partRetrievalInfo);
                calculatedSize += partSize;
                const partETagWithoutQuotes =
                    storedPartsAsObjects[i].ETag.slice(1, -1);
                concatETags += partETagWithoutQuotes;
            }
            // Convert the concatenated hex ETags to binary
            const bufferedHex = new Buffer(concatETags, 'hex');
            // Convert the buffer to a binary string
            const binaryString = bufferedHex.toString('binary');
            // Get the md5 of the binary string
            const md5Hash = crypto.createHash('md5');
            md5Hash.update(binaryString);
            // Get the hex digest of the md5
            let aggregateETag = md5Hash.digest('hex');
            // Add the number of parts at the end
            aggregateETag = `${aggregateETag}-${jsonList.Part.length}`;

            // All is good so get the metadata stored when the mpu
            // was initiated and store everything as a new object

            // Reconstruct mpuOverviewKey to serve
            // as key to pull metadata originally stored when mpu initiated
            const mpuOverviewKey =
                `overview${splitter}${objectKey}${splitter}${uploadId}`;

            return metadata.getObjectMD(mpuBucket.getName(), mpuOverviewKey,
                log, (err, storedMetadata) => {
                    if (err) {
                        return next(err);
                    }
                    return next(null, mpuBucket, storedMetadata,
                        aggregateETag, calculatedSize,
                        dataLocations, mpuOverviewKey,
                        storedPartsAsObjects);
                });
        },
        function waterfall5(mpuBucket, storedMetadata, aggregateETag,
            calculatedSize, dataLocations, mpuOverviewKey,
            storedPartsAsObjects, next) {
            const metaHeaders = {};
            const keysNotNeeded =
                ['initiator', 'partLocations', 'key',
                'initiated', 'uploadId', 'content-type', 'expires',
                'eventualStorageBucket'];
            const metadataKeysToPull =
                Object.keys(storedMetadata).filter(item =>
                    keysNotNeeded.indexOf(item) === -1);
            metadataKeysToPull.forEach(item => {
                metaHeaders[item] = storedMetadata[item];
            });

            const metaStoreParams = {
                authInfo,
                objectKey,
                metaHeaders,
                uploadId,
                contentType: storedMetadata['content-type'],
                contentMD5: aggregateETag,
                size: calculatedSize,
                multipart: true,
                log,
            };
            const metadataValParams = {
                objectKey,
                authInfo,
                bucketName,
                // Required permissions for this action
                // at the destinationBucket level are same as objectPut
                requestType: 'objectPut',
                log,
            };
            services.metadataValidateAuthorization(metadataValParams,
                (err, destinationBucket, objMD) =>
                    next(err, destinationBucket, dataLocations, metaStoreParams,
                        mpuBucket, mpuOverviewKey, aggregateETag,
                        storedPartsAsObjects, objMD));
        },
        function waterfall6(destinationBucket, dataLocations,
<<<<<<< HEAD
                            metaStoreParams, mpuBucket, mpuOverviewKey,
                            aggregateETag, storedPartsAsObjects, objMD, next) {
            const serverSideEncryption =
                      destinationBucket.getServerSideEncryption();
            let pseudoCipherBundle = null;
            if (serverSideEncryption) {
                pseudoCipherBundle = {
                    algorithm: destinationBucket.getSseAlgorithm(),
                    masterKeyId: destinationBucket.getSseMasterKeyId(),
                };
            }
            next(null, destinationBucket, pseudoCipherBundle, dataLocations,
                 metaStoreParams, mpuBucket, mpuOverviewKey, aggregateETag,
                 storedPartsAsObjects, objMD);
        },
        function waterfall7(destinationBucket, pseudoCipherBundle,
                            dataLocations, metaStoreParams, mpuBucket,
                            mpuOverviewKey, aggregateETag,
                            storedPartsAsObjects, objMD, next) {
            services.metadataStoreObject(destinationBucket.getName(), null,
                dataLocations, pseudoCipherBundle, metaStoreParams, err => {
=======
            metaStoreParams, mpuBucket, mpuOverviewKey, aggregateETag,
            storedPartsAsObjects, objMD, next) {
            services.metadataStoreObject(destinationBucket.getName(),
                dataLocations, metaStoreParams, err => {
>>>>>>> 4cc7c1dd
                    if (err) {
                        return next(err);
                    }
                    if (objMD && objMD.location) {
                        const dataToDelete = Array.isArray(objMD.location) ?
                            objMD.location : [objMD.location];
                        data.batchDelete(dataToDelete, logger
                            .newRequestLoggerFromSerializedUids(log
                            .getSerializedUids()));
                    }
                    return next(null, mpuBucket, mpuOverviewKey,
                        aggregateETag, storedPartsAsObjects);
                });
        },
        function waterfall8(mpuBucket, mpuOverviewKey, aggregateETag,
            storedPartsAsObjects, next) {
            const keysToDelete = storedPartsAsObjects.map(item => item.key);
            keysToDelete.push(mpuOverviewKey);
            services.batchDeleteObjectMetadata(mpuBucket.getName(),
                keysToDelete, log, err => next(err, aggregateETag));
        },
    ], (err, aggregateETag) => {
        xmlParams.ETag = aggregateETag;
        const xml = _convertToXml(xmlParams);
        return callback(err, xml);
    });
}<|MERGE_RESOLUTION|>--- conflicted
+++ resolved
@@ -309,7 +309,6 @@
                         storedPartsAsObjects, objMD));
         },
         function waterfall6(destinationBucket, dataLocations,
-<<<<<<< HEAD
                             metaStoreParams, mpuBucket, mpuOverviewKey,
                             aggregateETag, storedPartsAsObjects, objMD, next) {
             const serverSideEncryption =
@@ -329,14 +328,8 @@
                             dataLocations, metaStoreParams, mpuBucket,
                             mpuOverviewKey, aggregateETag,
                             storedPartsAsObjects, objMD, next) {
-            services.metadataStoreObject(destinationBucket.getName(), null,
+            services.metadataStoreObject(destinationBucket.getName(),
                 dataLocations, pseudoCipherBundle, metaStoreParams, err => {
-=======
-            metaStoreParams, mpuBucket, mpuOverviewKey, aggregateETag,
-            storedPartsAsObjects, objMD, next) {
-            services.metadataStoreObject(destinationBucket.getName(),
-                dataLocations, metaStoreParams, err => {
->>>>>>> 4cc7c1dd
                     if (err) {
                         return next(err);
                     }
