const assert = require('assert');
const { EventEmitter } = require('events');
const fs = require('fs');
const path = require('path');
const url = require('url');

const uuid = require('node-uuid');
const cronParser = require('cron-parser');

const { isValidBucketName } = require('arsenal').s3routes.routesUtils;
const validateAuthConfig = require('arsenal').auth.inMemory.validateAuthConfig;
const { buildAuthDataAccount } = require('./auth/in_memory/builder');
const validExternalBackends = require('../constants').externalBackends;
const { azureAccountNameRegex, base64Regex } = require('../constants');

// whitelist IP, CIDR for health checks
const defaultHealthChecks = { allowFrom: ['127.0.0.1/8', '::1'] };

const defaultLocalCache = { host: '127.0.0.1', port: 6379 };
const defaultExternalBackendsConfig = {
    // eslint-disable-next-line camelcase
    aws_s3: {
        httpAgent: {
            keepAlive: false,
            keepAliveMsecs: 1000,
            maxFreeSockets: 256,
            maxSockets: null,
        },
    },
    gcp: {
        httpAgent: {
            keepAlive: true,
            keepAliveMsecs: 1000,
            maxFreeSockets: 256,
            maxSockets: null,
        },
    },
};

function assertCertPaths(key, cert, ca, basePath) {
    const certObj = {};
    certObj.paths = {};
    certObj.certs = {};
    if (key) {
        const keypath = key.startsWith('/') ? key : `${basePath}/${key}`;
        assert.doesNotThrow(() =>
            fs.accessSync(keypath, fs.F_OK | fs.R_OK),
            `File not found or unreachable: ${keypath}`);
        certObj.paths.key = keypath;
        certObj.certs.key = fs.readFileSync(keypath, 'ascii');
    }
    if (cert) {
        const certpath = cert.startsWith('/') ? cert : `${basePath}/${cert}`;
        assert.doesNotThrow(() =>
            fs.accessSync(certpath, fs.F_OK | fs.R_OK),
            `File not found or unreachable: ${certpath}`);
        certObj.paths.cert = certpath;
        certObj.certs.cert = fs.readFileSync(certpath, 'ascii');
    }

    if (ca) {
        const capath = ca.startsWith('/') ? ca : `${basePath}/${ca}`;
        assert.doesNotThrow(() =>
            fs.accessSync(capath, fs.F_OK | fs.R_OK),
            `File not found or unreachable: ${capath}`);
        certObj.paths.ca = capath;
        certObj.certs.ca = fs.readFileSync(capath, 'ascii');
    }
    return certObj;
}

function sproxydAssert(configSproxyd) {
    const sproxydFields = [];
    if (configSproxyd.bootstrap !== undefined) {
        assert(Array.isArray(configSproxyd.bootstrap)
            && configSproxyd.bootstrap
                .every(e => typeof e === 'string'),
            'bad config: sproxyd.bootstrap must be an array of strings');
        assert(configSproxyd.bootstrap.length > 0,
                'bad config: sproxyd bootstrap list is empty');
        sproxydFields.push('bootstrap');
    }
    if (configSproxyd.chordCos !== undefined) {
        assert(typeof configSproxyd.chordCos === 'string',
            'bad config: sproxyd.chordCos must be a string');
        assert(configSproxyd.chordCos.match(/^[0-6]{1}$/),
         'bad config: sproxyd.chordCos must be a digit smaller than 7');
        sproxydFields.push('chordCos');
    }
    if (configSproxyd.path !== undefined) {
        assert(typeof configSproxyd.path === 'string',
            'bad config: sproxyd.path must be a string');
        sproxydFields.push('path');
    }
    return sproxydFields;
}

function restEndpointsAssert(restEndpoints, locationConstraints) {
    assert(typeof restEndpoints === 'object',
        'bad config: restEndpoints must be an object of endpoints');
    assert(Object.keys(restEndpoints).every(
        r => typeof restEndpoints[r] === 'string'),
        'bad config: each endpoint must be a string');
    assert(Object.keys(restEndpoints).every(
        r => typeof locationConstraints[restEndpoints[r]] === 'object'),
        'bad config: rest endpoint target not in locationConstraints');
}

function gcpLocationConstraintAssert(location, locationObj) {
    const {
        gcpEndpoint,
        bucketName,
        mpuBucketName,
    } = locationObj.details;
    const stringFields = [
        gcpEndpoint,
        bucketName,
        mpuBucketName,
    ];
    stringFields.forEach(field => {
        if (field !== undefined) {
            assert(typeof field === 'string',
                `bad config: ${field} must be a string`);
        }
    });
}

function azureLocationConstraintAssert(location, locationObj) {
    const {
        azureStorageEndpoint,
        azureStorageAccountName,
        azureStorageAccessKey,
        azureContainerName,
    } = locationObj.details;
    const storageEndpointFromEnv =
        process.env[`${location}_AZURE_STORAGE_ENDPOINT`];
    const storageAccountNameFromEnv =
        process.env[`${location}_AZURE_STORAGE_ACCOUNT_NAME`];
    const storageAccessKeyFromEnv =
        process.env[`${location}_AZURE_STORAGE_ACCESS_KEY`];
    const locationParams = {
        azureStorageEndpoint: storageEndpointFromEnv || azureStorageEndpoint,
        azureStorageAccountName:
            storageAccountNameFromEnv || azureStorageAccountName,
        azureStorageAccessKey: storageAccessKeyFromEnv || azureStorageAccessKey,
        azureContainerName,
    };
    Object.keys(locationParams).forEach(param => {
        const value = locationParams[param];
        assert.notEqual(value, undefined,
            `bad location constraint: "${location}" ${param} ` +
            'must be set in locationConfig or environment variable');
        assert.strictEqual(typeof value, 'string',
            `bad location constraint: "${location}" ${param} ` +
            `"${value}" must be a string`);
    });
    assert(azureAccountNameRegex.test(locationParams.azureStorageAccountName),
        `bad location constraint: "${location}" azureStorageAccountName ` +
        `"${locationParams.storageAccountName}" is an invalid value`);
    assert(base64Regex.test(locationParams.azureStorageAccessKey),
        `bad location constraint: "${location}" ` +
        'azureStorageAccessKey is not a valid base64 string');
    assert(isValidBucketName(azureContainerName, []),
        `bad location constraint: "${location}" ` +
        'azureContainerName is an invalid container name');
}

function locationConstraintAssert(locationConstraints) {
    const supportedBackends =
          ['mem', 'file', 'scality',
           'mongodb'].concat(Object.keys(validExternalBackends));
    assert(typeof locationConstraints === 'object',
        'bad config: locationConstraints must be an object');
    Object.keys(locationConstraints).forEach(l => {
        assert(typeof locationConstraints[l] === 'object',
            'bad config: locationConstraints[region] must be an object');
        assert(typeof locationConstraints[l].type === 'string',
            'bad config: locationConstraints[region].type is ' +
            'mandatory and must be a string');
        assert(supportedBackends.indexOf(locationConstraints[l].type) > -1,
            'bad config: locationConstraints[region].type must ' +
            `be one of ${supportedBackends}`);
        assert(typeof locationConstraints[l].objectId === 'string',
               'bad config: locationConstraints[region].objectId is ' +
               'mandatory and must be a unique string across locations');
        assert(Object.keys(locationConstraints)
               .filter(loc => (locationConstraints[loc].objectId ===
                               locationConstraints[l].objectId))
               .length === 1,
               'bad config: location constraint objectId ' +
               `"${locationConstraints[l].objectId}" is not unique across ` +
               'configured locations');
        assert(typeof locationConstraints[l].legacyAwsBehavior
            === 'boolean',
            'bad config: locationConstraints[region]' +
            '.legacyAwsBehavior is mandatory and must be a boolean');
        assert(['undefined', 'boolean'].includes(
            typeof locationConstraints[l].isTransient),
               'bad config: locationConstraints[region]' +
               '.isTransient must be a boolean');
        if (locationConstraints[l].sizeLimitGB !== undefined) {
            assert(typeof locationConstraints[l].sizeLimitGB === 'number' ||
                locationConstraints[l].sizeLimitGB === null,
                'bad config: locationConstraints[region].sizeLimitGB ' +
                'must be a number (in gigabytes)');
        }

        const details = locationConstraints[l].details;
        assert(typeof details === 'object',
            'bad config: locationConstraints[region].details is ' +
            'mandatory and must be an object');
        if (details.serverSideEncryption !== undefined) {
            assert(typeof details.serverSideEncryption === 'boolean',
              'bad config: locationConstraints[region]' +
              '.details.serverSideEncryption must be a boolean');
        }
        const stringFields = [
            'awsEndpoint',
            'bucketName',
            'credentialsProfile',
            'region',
        ];
        stringFields.forEach(field => {
            if (details[field] !== undefined) {
                assert(typeof details[field] === 'string',
                    `bad config: ${field} must be a string`);
            }
        });
        if (details.bucketMatch !== undefined) {
            assert(typeof details.bucketMatch === 'boolean',
                'bad config: details.bucketMatch must be a boolean');
        }
        if (details.credentials !== undefined) {
            assert(typeof details.credentials === 'object',
                'bad config: details.credentials must be an object');
            assert(typeof details.credentials.accessKey === 'string',
                'bad config: credentials must include accessKey as string');
            assert(typeof details.credentials.secretKey === 'string',
                'bad config: credentials must include secretKey as string');
        }
        if (details.https !== undefined) {
            assert(typeof details.https === 'boolean', 'bad config: ' +
                'locationConstraints[region].details https must be a boolean');
        } else {
            // eslint-disable-next-line no-param-reassign
            locationConstraints[l].details.https = true;
        }
        if (details.pathStyle !== undefined) {
            assert(typeof details.pathStyle === 'boolean', 'bad config: ' +
                'locationConstraints[region].pathStyle must be a boolean');
        } else {
            // eslint-disable-next-line no-param-reassign
            locationConstraints[l].details.pathStyle = false;
        }

        if (details.supportsVersioning !== undefined) {
            assert(typeof details.supportsVersioning === 'boolean',
                'bad config: locationConstraints[region].supportsVersioning' +
                'must be a boolean');
        } else {
            // default to true
            // eslint-disable-next-line no-param-reassign
            locationConstraints[l].details.supportsVersioning = true;
        }

        if (locationConstraints[l].type === 'azure') {
            azureLocationConstraintAssert(l, locationConstraints[l]);
        }
        if (locationConstraints[l].type === 'gcp') {
            gcpLocationConstraintAssert(l, locationConstraints[l]);
        }
    });
    assert(Object.keys(locationConstraints)
        .includes('us-east-1'), 'bad locationConfig: must ' +
        'include us-east-1 as a locationConstraint');
}

function cosParse(chordCos) {
    // Cos number should only be first digit of config value
    return Number.parseInt(chordCos, 10);
}

function parseUtapiReindex({ enabled, schedule, sentinel, bucketd }) {
    assert(typeof enabled === 'boolean',
        'bad config: utapi.reindex.enabled must be a boolean');
    assert(typeof sentinel === 'object',
        'bad config: utapi.reindex.sentinel must be an object');
    assert(typeof sentinel.port === 'number',
        'bad config: utapi.reindex.sentinel.port must be a number');
    assert(typeof sentinel.name === 'string',
        'bad config: utapi.reindex.sentinel.name must be a string');
    assert(typeof bucketd === 'object',
        'bad config: utapi.reindex.bucketd must be an object');
    assert(typeof bucketd.port === 'number',
        'bad config: utapi.reindex.bucketd.port must be a number');
    assert(typeof schedule === 'string',
        'bad config: utapi.reindex.schedule must be a string');
    try {
        cronParser.parseExpression(schedule);
    } catch (e) {
        assert(false,
            'bad config: utapi.reindex.schedule must be a valid ' +
            `cron schedule. ${e.message}.`);
    }
}

/**
 * Reads from a config file and returns the content as a config object
 */
class Config extends EventEmitter {
    constructor() {
        super();
        /*
         * By default, the config file is "config.json" at the root.
         * It can be overridden using the S3_CONFIG_FILE environment var.
         * By default, the location config file is "locationConfig.json" at
         * the root.
         * It can be overridden using the S3_LOCATION_FILE environment var.
         */
        this._basePath = path.join(__dirname, '..');
        this.configPath = path.join(__dirname, '../config.json');
        if (process.env.S3_CONFIG_FILE !== undefined) {
            this.configPath = process.env.S3_CONFIG_FILE;
        }
        this.locationConfigPath = path.join(__dirname,
          '../locationConfig.json');
        if (process.env.CI === 'true' && !process.env.S3_END_TO_END) {
            this.locationConfigPath = path.join(__dirname,
                '../tests/locationConfig/locationConfigTests.json');
        }
        if (process.env.S3_LOCATION_FILE !== undefined) {
            this.locationConfigPath = process.env.S3_LOCATION_FILE;
        }
        if (process.env.S3_REPLICATION_FILE !== undefined) {
            this.replicationConfigPath = process.env.S3_REPLICATION_FILE;
        }

        // Read config automatically
        this._getLocationConfig();
        this._getConfig();
        this._configureBackends();
    }

    _getLocationConfig() {
        let locationConfig;
        try {
            const data = fs.readFileSync(this.locationConfigPath,
            { encoding: 'utf-8' });
            locationConfig = JSON.parse(data);
        } catch (err) {
            throw new Error(`could not parse location config file:
            ${err.message}`);
        }

        this.locationConstraints = {};
        locationConstraintAssert(locationConfig);
        this.locationConstraints = locationConfig;
        Object.keys(locationConfig).forEach(l => {
            const details = this.locationConstraints[l].details;
            if (locationConfig[l].details.connector !== undefined) {
                assert(typeof locationConfig[l].details.connector ===
                'object', 'bad config: connector must be an object');
                if (locationConfig[l].details.connector.sproxyd !==
                  undefined) {
                    details.connector.sproxyd =
                        locationConfig[l].details.connector.sproxyd;
                    const fields = sproxydAssert(
                        locationConfig[l].details.connector.sproxyd);
                    if (fields.indexOf('bootstrap') > -1) {
                        details.connector.sproxyd.bootstrap =
                        locationConfig[l].details.connector.sproxyd.bootstrap;
                        assert(Array.isArray(
                            details.connector.sproxyd.bootstrap) &&
                            details.connector.sproxyd.bootstrap.every(e =>
                                typeof e === 'string'),
                                'assignment error: sproxyd.bootstrap must be ' +
                                'an array of strings');
                    }
                    if (fields.indexOf('chordCos') > -1) {
                        details.connector.sproxyd.chordCos =
                            cosParse(locationConfig[l].details.connector.
                                sproxyd.chordCos);
                        assert(typeof details.connector.sproxyd.chordCos ===
                            'number', 'assignment error: chordCos must be a ' +
                            'number');
                    }
                    if (fields.indexOf('path') > -1) {
                        details.connector.sproxyd.chordCos =
                            locationConfig[l].details.connector.sproxyd.path;
                        assert(typeof details.connector.sproxyd.chordCos ===
                            'string', 'assignment error: sproxyd path must ' +
                            'be a string');
                    }
                }
            }
        });
    }

    _loadTlsFile(tlsFileName) {
        if (!tlsFileName) {
            return undefined;
        }
        if (typeof tlsFileName !== 'string') {
            throw new Error(
                'bad config: TLS file specification must be a string');
        }
        const tlsFilePath = (tlsFileName[0] === '/')
              ? tlsFileName
              : path.join(this._basepath, tlsFileName);
        let tlsFileContent;
        try {
            tlsFileContent = fs.readFileSync(tlsFilePath);
        } catch (err) {
            throw new Error(`Could not load tls file '${tlsFileName}':` +
                            ` ${err.message}`);
        }
        return tlsFileContent;
    }

    _getConfig() {
        let config;
        try {
            const data = fs.readFileSync(this.configPath,
              { encoding: 'utf-8' });
            config = JSON.parse(data);
        } catch (err) {
            throw new Error(`could not parse config file: ${err.message}`);
        }
        if (this.replicationConfigPath) {
            try {
                const repData = fs.readFileSync(this.replicationConfigPath,
                  { encoding: 'utf-8' });
                const replicationEndpoints = JSON.parse(repData);
                config.replicationEndpoints.push(...replicationEndpoints);
            } catch (err) {
                throw new Error(
                    `could not parse replication file: ${err.message}`);
            }
        }

        this.port = 8000;
        if (config.port !== undefined) {
            assert(Number.isInteger(config.port) && config.port > 0,
                'bad config: port must be a positive integer');
            this.port = config.port;
        }

        this.listenOn = [];
        if (config.listenOn !== undefined) {
            assert(Array.isArray(config.listenOn)
                && config.listenOn.every(e => typeof e === 'string'),
                'bad config: listenOn must be a list of strings');
            config.listenOn.forEach(item => {
                const lastColon = item.lastIndexOf(':');
                // if address is IPv6 format, it includes brackets
                // that have to be removed from the final IP address
                const ipAddress = item.indexOf(']') > 0 ?
                    item.substr(1, lastColon - 2) :
                    item.substr(0, lastColon);
                // the port should not include the colon
                const port = item.substr(lastColon + 1);
                assert(Number.parseInt(port, 10),
                    'bad config: listenOn port must be a positive integer');
                this.listenOn.push({ ip: ipAddress, port });
            });
        }

        if (config.replicationGroupId) {
            assert(typeof config.replicationGroupId === 'string',
                'bad config: replicationGroupId must be a string');
            this.replicationGroupId = config.replicationGroupId;
        } else {
            this.replicationGroupId = 'RG001';
        }

        this.replicationEndpoints = [];
        if (config.replicationEndpoints) {
            const { replicationEndpoints } = config;
            assert(replicationEndpoints instanceof Array, 'bad config: ' +
                '`replicationEndpoints` property must be an array');
            if (replicationEndpoints.length > 1) {
                const hasDefault = replicationEndpoints.some(
                    replicationEndpoint => replicationEndpoint.default);
                assert(hasDefault, 'bad config: `replicationEndpoints` must ' +
                    'contain a default endpoint');
            }
            replicationEndpoints.forEach(replicationEndpoint => {
                assert.strictEqual(typeof replicationEndpoint, 'object',
                    'bad config: `replicationEndpoints` property must be an ' +
                    'array of objects');
                const { site, servers, type } = replicationEndpoint;
                assert.notStrictEqual(site, undefined, 'bad config: each ' +
                    'object of `replicationEndpoints` array must have a ' +
                    '`site` property');
                assert.strictEqual(typeof site, 'string', 'bad config: ' +
                    '`site` property of object in `replicationEndpoints` ' +
                    'must be a string');
                assert.notStrictEqual(site, '', 'bad config: `site` property ' +
                    "of object in `replicationEndpoints` must not be ''");
                if (type !== undefined) {
                    assert(validExternalBackends[type], 'bad config: `type` ' +
                        'property of `replicationEndpoints` object must be ' +
                        'a valid external backend (one of: "' +
                        `${Object.keys(validExternalBackends).join('", "')})`);
                } else {
                    assert.notStrictEqual(servers, undefined, 'bad config: ' +
                        'each object of `replicationEndpoints` array that is ' +
                        'not an external backend must have `servers` property');
                    assert(servers instanceof Array, 'bad config: ' +
                        '`servers` property of object in ' +
                        '`replicationEndpoints` must be an array');
                    servers.forEach(item => {
                        assert(typeof item === 'string' && item !== '',
                            'bad config: each item of ' +
                            '`replicationEndpoints:servers` must be a ' +
                            'non-empty string');
                    });
                }
            });
            this.replicationEndpoints = replicationEndpoints;
        }

        if (config.backbeat) {
            const { backbeat } = config;
            assert.strictEqual(typeof backbeat.host, 'string',
                'bad config: backbeat host must be a string');
            assert(Number.isInteger(backbeat.port) && backbeat.port > 0,
                'bad config: backbeat port must be a positive integer');
            this.backbeat = backbeat;
        }

        // legacy
        if (config.regions !== undefined) {
            throw new Error('bad config: regions key is deprecated. ' +
                'Please use restEndpoints and locationConfig');
        }

        if (config.restEndpoints !== undefined) {
            this.restEndpoints = {};
            restEndpointsAssert(config.restEndpoints, this.locationConstraints);
            this.restEndpoints = config.restEndpoints;
        }

        if (!config.restEndpoints) {
            throw new Error('bad config: config must include restEndpoints');
        }

        this.websiteEndpoints = [];
        if (config.websiteEndpoints !== undefined) {
            assert(Array.isArray(config.websiteEndpoints)
                && config.websiteEndpoints.every(e => typeof e === 'string'),
                'bad config: websiteEndpoints must be a list of strings');
            this.websiteEndpoints = config.websiteEndpoints;
        }

        this.clusters = false;
        if (config.clusters !== undefined) {
            assert(Number.isInteger(config.clusters) && config.clusters > 0,
                   'bad config: clusters must be a positive integer');
            this.clusters = config.clusters;
        }

        if (config.usEastBehavior !== undefined) {
            throw new Error('bad config: usEastBehavior key is deprecated. ' +
                'Please use restEndpoints and locationConfig');
        }
        // legacy
        if (config.sproxyd !== undefined) {
            throw new Error('bad config: sproxyd key is deprecated. ' +
                'Please use restEndpoints and locationConfig');
        }

        this.cdmi = {};
        if (config.cdmi !== undefined) {
            if (config.cdmi.host !== undefined) {
                assert.strictEqual(typeof config.cdmi.host, 'string',
                                   'bad config: cdmi host must be a string');
                this.cdmi.host = config.cdmi.host;
            }
            if (config.cdmi.port !== undefined) {
                assert(Number.isInteger(config.cdmi.port)
                       && config.cdmi.port > 0,
                       'bad config: cdmi port must be a positive integer');
                this.cdmi.port = config.cdmi.port;
            }
            if (config.cdmi.path !== undefined) {
                assert(typeof config.cdmi.path === 'string',
                       'bad config: cdmi.path must be a string');
                assert(config.cdmi.path.length > 0,
                       'bad config: cdmi.path is empty');
                assert(config.cdmi.path.charAt(0) === '/',
                       'bad config: cdmi.path should start with a "/"');
                this.cdmi.path = config.cdmi.path;
            }
            if (config.cdmi.readonly !== undefined) {
                assert(typeof config.cdmi.readonly === 'boolean',
                       'bad config: cdmi.readonly must be a boolean');
                this.cdmi.readonly = config.cdmi.readonly;
            } else {
                this.cdmi.readonly = true;
            }
        }

        this.bucketd = { bootstrap: [] };
        if (config.bucketd !== undefined
                && config.bucketd.bootstrap !== undefined) {
            assert(config.bucketd.bootstrap instanceof Array
                   && config.bucketd.bootstrap.every(
                       e => typeof e === 'string'),
                   'bad config: bucketd.bootstrap must be a list of strings');
            this.bucketd.bootstrap = config.bucketd.bootstrap;
        }

        this.vaultd = {};
        if (config.vaultd) {
            if (config.vaultd.port !== undefined) {
                assert(Number.isInteger(config.vaultd.port)
                       && config.vaultd.port > 0,
                       'bad config: vaultd port must be a positive integer');
                this.vaultd.port = config.vaultd.port;
            }
            if (config.vaultd.host !== undefined) {
                assert.strictEqual(typeof config.vaultd.host, 'string',
                                   'bad config: vaultd host must be a string');
                this.vaultd.host = config.vaultd.host;
            }
        }

        if (config.dataClient) {
            this.dataClient = {};
            assert.strictEqual(typeof config.dataClient.host, 'string',
                               'bad config: data client host must be ' +
                               'a string');
            this.dataClient.host = config.dataClient.host;

            assert(Number.isInteger(config.dataClient.port)
                   && config.dataClient.port > 0,
                   'bad config: dataClient port must be a positive ' +
                   'integer');
            this.dataClient.port = config.dataClient.port;
        }

        if (config.metadataClient) {
            this.metadataClient = {};
            assert.strictEqual(
                typeof config.metadataClient.host, 'string',
                'bad config: metadata client host must be a string');
            this.metadataClient.host = config.metadataClient.host;

            assert(Number.isInteger(config.metadataClient.port)
                   && config.metadataClient.port > 0,
                   'bad config: metadata client port must be a ' +
                   'positive integer');
            this.metadataClient.port = config.metadataClient.port;
        }

        if (config.dataDaemon) {
            this.dataDaemon = {};
            assert.strictEqual(
                typeof config.dataDaemon.bindAddress, 'string',
                'bad config: data daemon bind address must be a string');
            this.dataDaemon.bindAddress = config.dataDaemon.bindAddress;

            assert(Number.isInteger(config.dataDaemon.port)
                   && config.dataDaemon.port > 0,
                   'bad config: data daemon port must be a positive ' +
                   'integer');
            this.dataDaemon.port = config.dataDaemon.port;

            /**
             * Configure the file paths for data if using the file
             * backend. If no path provided, uses data at the root of
             * the S3 project directory.
             */
            this.dataDaemon.dataPath =
                process.env.S3DATAPATH ?
                process.env.S3DATAPATH : `${__dirname}/../localData`;
            this.dataDaemon.noSync = process.env.S3DATA_NOSYNC === 'true';
            this.dataDaemon.noCache = process.env.S3DATA_NOCACHE === 'true';
        }

        if (config.metadataDaemon) {
            this.metadataDaemon = {};
            assert.strictEqual(
                typeof config.metadataDaemon.bindAddress, 'string',
                'bad config: metadata daemon bind address must be a string');
            this.metadataDaemon.bindAddress =
                config.metadataDaemon.bindAddress;

            assert(Number.isInteger(config.metadataDaemon.port)
                   && config.metadataDaemon.port > 0,
                   'bad config: metadata daemon port must be a ' +
                   'positive integer');
            this.metadataDaemon.port = config.metadataDaemon.port;

            /**
             * Configure the file path for metadata if using the file
             * backend. If no path provided, uses data and metadata at
             * the root of the S3 project directory.
             */
            this.metadataDaemon.metadataPath =
                process.env.S3METADATAPATH ?
                process.env.S3METADATAPATH : `${__dirname}/../localMetadata`;

            this.metadataDaemon.restEnabled =
                config.metadataDaemon.restEnabled;
            this.metadataDaemon.restPort = config.metadataDaemon.restPort;
        }

        this.recordLog = { enabled: false };
        if (config.recordLog) {
            this.recordLog.enabled = Boolean(config.recordLog.enabled);
            this.recordLog.recordLogName = config.recordLog.recordLogName;
        }

        if (process.env.ENABLE_LOCAL_CACHE) {
            this.localCache = defaultLocalCache;
        }
        if (config.localCache) {
            assert(typeof config.localCache === 'object',
                'config: invalid local cache configuration. localCache must ' +
                'be an object');
<<<<<<< HEAD
            if (config.localCache.sentinels) {
                this.localCache = { sentinels: [], name: null };

                assert(typeof config.localCache.name === 'string',
                    'bad config: localCache sentinel name must be a string');
                this.localCache.name = config.localCache.name;

                assert(Array.isArray(config.localCache.sentinels) ||
                    typeof config.localCache.sentinels === 'string',
                    'bad config: localCache sentinels' +
                    'must be an array or string');

                if (typeof config.localCache.sentinels === 'string') {
                    config.localCache.sentinels.split(',').forEach(item => {
                        const [host, port] = item.split(':');
                        this.localCache.sentinels.push({ host,
                            port: Number.parseInt(port, 10) });
                    });
                } else if (Array.isArray(config.localCache.sentinels)) {
                    config.localCache.sentinels.forEach(item => {
                        const { host, port } = item;
                        assert(typeof host === 'string',
                            'bad config: localCache' +
                            'sentinel host must be a string');
                        assert(typeof port === 'number',
                            'bad config: localCache' +
                            'sentinel port must be a number');
                        this.localCache.sentinels.push({ host, port });
                    });
                }
            } else {
                assert(typeof config.localCache.host === 'string',
                      'config: bad host for localCache. host must be a string');
                assert(typeof config.localCache.port === 'number',
                      'config: bad port for localCache. port must be a number');
                if (config.localCache.password !== undefined) {
                    assert(
                        this._verifyRedisPassword(config.localCache.password),
                        'config: vad password for localCache. password must' +
=======
            assert(typeof config.localCache.host === 'string',
                'config: invalid host for localCache. host must be a string');
            assert(typeof config.localCache.port === 'number',
                'config: invalid port for localCache. port must be a number');
            if (config.localCache.password !== undefined) {
                assert(
                    this._verifyRedisPassword(config.localCache.password),
                    'config: invalid password for localCache. password must' +
>>>>>>> 69f11143
                    ' be a string');
                }
                this.localCache = {
                    host: config.localCache.host,
                    port: config.localCache.port,
                    password: config.localCache.password,
                };
            }
        }

        if (config.mongodb) {
            this.mongodb = config.mongodb;
        } else {
            this.mongodb = {};
        }

        if (config.redis) {
            if (config.redis.sentinels) {
                this.redis = { sentinels: [], name: null };

                assert(typeof config.redis.name === 'string',
                    'bad config: redis sentinel name must be a string');
                this.redis.name = config.redis.name;
                assert(Array.isArray(config.redis.sentinels) ||
                    typeof config.redis.sentinels === 'string',
                    'bad config: redis sentinels must be an array or string');

                if (typeof config.redis.sentinels === 'string') {
                    config.redis.sentinels.split(',').forEach(item => {
                        const [host, port] = item.split(':');
                        this.redis.sentinels.push({ host,
                            port: Number.parseInt(port, 10) });
                    });
                } else if (Array.isArray(config.redis.sentinels)) {
                    config.redis.sentinels.forEach(item => {
                        const { host, port } = item;
                        assert(typeof host === 'string',
                            'bad config: redis sentinel host must be a string');
                        assert(typeof port === 'number',
                            'bad config: redis sentinel port must be a number');
                        this.redis.sentinels.push({ host, port });
                    });
                }
<<<<<<< HEAD
=======

                if (config.redis.sentinelPassword !== undefined) {
                    assert(
                    this._verifyRedisPassword(config.redis.sentinelPassword));
                    this.redis.sentinelPassword = config.redis.sentinelPassword;
                }
>>>>>>> 69f11143
            } else {
                // check for standalone configuration
                this.redis = {};
                assert(typeof config.redis.host === 'string',
                    'bad config: redis.host must be a string');
                assert(typeof config.redis.port === 'number',
                    'bad config: redis.port must be a number');
                this.redis.host = config.redis.host;
                this.redis.port = config.redis.port;
            }
            if (config.redis.password !== undefined) {
                assert(
                    this._verifyRedisPassword(config.redis.password),
                    'bad config: invalid password for redis. password must ' +
                    'be a string');
                this.redis.password = config.redis.password;
            }
        }
        if (config.utapi) {
            this.utapi = { component: 's3' };
            if (config.utapi.port) {
                assert(Number.isInteger(config.utapi.port)
                    && config.utapi.port > 0,
                    'bad config: utapi port must be a positive integer');
                this.utapi.port = config.utapi.port;
            }
            if (config.utapi.workers !== undefined) {
                assert(Number.isInteger(config.utapi.workers)
                    && config.utapi.workers > 0,
                    'bad config: utapi workers must be a positive integer');
                this.utapi.workers = config.utapi.workers;
            }
            // Utapi uses the same localCache config defined for S3 to avoid
            // config duplication.
            assert(config.localCache, 'missing required property of utapi ' +
                'configuration: localCache');
            this.utapi.localCache = config.localCache;
            assert(config.redis, 'missing required property of utapi ' +
                'configuration: redis');
<<<<<<< HEAD
=======
            if (config.utapi.redis.sentinels) {
                this.utapi.redis = { sentinels: [], name: null };

                assert(typeof config.utapi.redis.name === 'string',
                    'bad config: redis sentinel name must be a string');
                this.utapi.redis.name = config.utapi.redis.name;

                assert(Array.isArray(config.utapi.redis.sentinels),
                    'bad config: redis sentinels must be an array');
                config.utapi.redis.sentinels.forEach(item => {
                    const { host, port } = item;
                    assert(typeof host === 'string',
                        'bad config: redis sentinel host must be a string');
                    assert(typeof port === 'number',
                        'bad config: redis sentinel port must be a number');
                    this.utapi.redis.sentinels.push({ host, port });
                });
            } else {
                // check for standalone configuration
                this.utapi.redis = {};
                assert(typeof config.utapi.redis.host === 'string',
                    'bad config: redis.host must be a string');
                assert(typeof config.utapi.redis.port === 'number',
                    'bad config: redis.port must be a number');
                this.utapi.redis.host = config.utapi.redis.host;
                this.utapi.redis.port = config.utapi.redis.port;
            }
            if (config.utapi.redis.password !== undefined) {
                assert(
                    this._verifyRedisPassword(config.utapi.redis.password),
                    'config: invalid password for utapi redis. password' +
                    ' must be a string');
                this.utapi.redis.password = config.utapi.redis.password;
            }
            if (config.utapi.redis.sentinelPassword !== undefined) {
                assert(
                this._verifyRedisPassword(config.utapi.redis.sentinelPassword),
                    'config: invalid password for utapi redis. password' +
                    ' must be a string');
                this.utapi.redis.sentinelPassword =
                    config.utapi.redis.sentinelPassword;
            }
>>>>>>> 69f11143
            if (config.utapi.metrics) {
                this.utapi.metrics = config.utapi.metrics;
            }
            if (config.utapi.component) {
                this.utapi.component = config.utapi.component;
            }
            // (optional) The value of the replay schedule should be cron-style
            // scheduling. For example, every five minutes: '*/5 * * * *'.
            if (config.utapi.replaySchedule) {
                assert(typeof config.utapi.replaySchedule === 'string', 'bad' +
                    'config: utapi.replaySchedule must be a string');
                this.utapi.replaySchedule = config.utapi.replaySchedule;
            }
            // (optional) The number of elements processed by each call to the
            // Redis local cache during a replay. For example, 50.
            if (config.utapi.batchSize) {
                assert(typeof config.utapi.batchSize === 'number', 'bad' +
                    'config: utapi.batchSize must be a number');
                assert(config.utapi.batchSize > 0, 'bad config:' +
                    'utapi.batchSize must be a number greater than 0');
                this.utapi.batchSize = config.utapi.batchSize;
            }

            // (optional) Expire bucket level metrics on delete bucket
            // Disabled by default
            this.utapi.expireMetrics = false;
            if (config.utapi.expireMetrics !== undefined) {
                assert(typeof config.utapi.expireMetrics === 'boolean', 'bad' +
                    'config: utapi.expireMetrics must be a boolean');
                this.utapi.expireMetrics = config.utapi.expireMetrics;
            }
            // (optional) TTL controlling the expiry for bucket level metrics
            // keys when expireMetrics is enabled
            this.utapi.expireMetricsTTL = 0;
            if (config.utapi.expireMetricsTTL !== undefined) {
                assert(typeof config.utapi.expireMetricsTTL === 'number',
                    'bad config: utapi.expireMetricsTTL must be a number');
                this.utapi.expireMetricsTTL = config.utapi.expireMetricsTTL;
            }

            if (config.utapi && config.utapi.reindex) {
                parseUtapiReindex(config.utapi.reindex);
                this.utapi.reindex = config.utapi.reindex;
            }
        }
        if (Object.keys(this.locationConstraints).some(
        loc => this.locationConstraints[loc].sizeLimitGB)) {
            assert(this.utapi && this.utapi.metrics &&
                this.utapi.metrics.includes('location'),
                'bad config: if storage size limit set on a location ' +
                'constraint, Utapi must also be configured correctly');
        }

        this.log = { logLevel: 'debug', dumpLevel: 'error' };
        if (config.log !== undefined) {
            if (config.log.logLevel !== undefined) {
                assert(typeof config.log.logLevel === 'string',
                       'bad config: log.logLevel must be a string');
                this.log.logLevel = config.log.logLevel;
            }
            if (config.log.dumpLevel !== undefined) {
                assert(typeof config.log.dumpLevel === 'string',
                        'bad config: log.dumpLevel must be a string');
                this.log.dumpLevel = config.log.dumpLevel;
            }
        }

        this.kms = {};
        if (config.kms) {
            assert(typeof config.kms.userName === 'string');
            assert(typeof config.kms.password === 'string');
            this.kms.userName = config.kms.userName;
            this.kms.password = config.kms.password;
            if (config.kms.helperProgram !== undefined) {
                assert(typeof config.kms.helperProgram === 'string');
                this.kms.helperProgram = config.kms.helperProgram;
            }
            if (config.kms.propertiesFile !== undefined) {
                assert(typeof config.kms.propertiesFile === 'string');
                this.kms.propertiesFile = config.kms.propertiesFile;
            }
            if (config.kms.maxSessions !== undefined) {
                assert(typeof config.kms.maxSessions === 'number');
                this.kms.maxSessions = config.kms.maxSessions;
            }
        }

        this.kmip = {
            client: {
                /* Enable this option if the KMIP Server supports
                 * Create and Activate in one operation.
                 * Leave it disabled to prevent clock desynchronisation
                 * issues because the two steps creation uses server's
                 * time for `now' instead of client specified activation date
                 * which also targets the present instant.
                 */
                compoundCreateActivate:
                (process.env.S3KMIP_COMPOUND_CREATE === 'true') || false,
                /* Set the bucket name attribute name here if the KMIP
                 * server supports storing custom attributes along
                 * with the keys.
                 */
                bucketNameAttributeName:
                process.env.S3KMIP_BUCKET_ATTRIBUTE_NAME || '',
            },
            transport: {
                /* Specify the request pipeline depth here.
                 * If for some reason the server sends the replies
                 * out of order and confuses the client, a value of 1
                 * should be a convenient workaround for a server side bug.
                 * The default value of 8 is fine and there is almost no
                 * benefit to tune this value for performance improvement.
                 * Note: 0 is not an appropriate value and will fall back to 1.
                 */
                pipelineDepth: process.env.S3KMIP_PIPELINE_DEPTH || 8,
                tls: {
                    port: process.env.S3KMIP_PORT || 5696,
                    /* TODO: HA is not implmented yet.
                     * The code expects only one host, but the
                     * configuration already permits to provide
                     * plenty of them (separated with commas).
                     * This comment must be removed, the
                     * S3KMIP_HOSTS must be split and transformed
                     * into an array of strings. And the 'host' attribute
                     * must become 'hosts'
                     */
                    host: process.env.S3KMIP_HOSTS,
                    key: this._loadTlsFile(process.env.S3KMIP_KEY || undefined),
                    cert: this._loadTlsFile(process.env.S3KMIP_CERT ||
                                            undefined),
                    ca: (process.env.S3KMIP_CA
                         ? process.env.S3KMIP_CA.split(',')
                         : []).map(this._loadTlsFile),
                },
            },
        };
        if (config.kmip) {
            if (config.kmip.client) {
                if (config.kmip.client.compoundCreateActivate) {
                    assert(typeof config.kmip.client.compoundCreateActivate ===
                          'boolean');
                    this.kmip.client.compoundCreateActivate =
                        config.kmip.client.compoundCreateActivate;
                }
                if (config.kmip.client.bucketNameAttributeName) {
                    assert(typeof config.kmip.client.bucketNameAttributeName ===
                          'string');
                    this.kmip.client.bucketNameAttributeName =
                        config.kmip.client.bucketNameAttributeName;
                }
            }
            if (config.kmip.transport) {
                if (config.kmip.transport.pipelineDepth) {
                    assert(typeof config.kmip.transport.pipelineDepth ===
                           'number');
                    this.kmip.transport.pipelineDepth =
                        config.kmip.transport.pipelineDepth;
                }
                if (config.kmip.transport.tls) {
                    const { host, port, key, cert, ca } =
                          config.kmip.transport.tls;
                    if (!!key !== !!cert) {
                        throw new Error('bad config: KMIP TLS certificate ' +
                                        'and key must come along');
                    }
                    if (port) {
                        assert(typeof port === 'number',
                               'bad config: KMIP TLS Port must be a number');
                        this.kmip.transport.tls.port = port;
                    }
                    if (host) {
                        assert(typeof host === 'string',
                               'bad config: KMIP TLS Host must be a string');
                        this.kmip.transport.tls.host = host;
                    }

                    if (key) {
                        this.kmip.transport.tls.key = this._loadTlsFile(key);
                    }
                    if (cert) {
                        this.kmip.transport.tls.cert = this._loadTlsFile(cert);
                    }
                    if (Array.isArray(ca)) {
                        this.kmip.transport.tls.ca = ca.map(this._loadTlsFile);
                    } else {
                        this.kmip.transport.tls.ca = this._loadTlsFile(ca);
                    }
                }
            }
        }

        this.healthChecks = defaultHealthChecks;
        if (config.healthChecks && config.healthChecks.allowFrom) {
            assert(config.healthChecks.allowFrom instanceof Array,
                'config: invalid healthcheck configuration. allowFrom must ' +
                'be an array');
            config.healthChecks.allowFrom.forEach(item => {
                assert(typeof item === 'string',
                'config: invalid healthcheck configuration. allowFrom IP ' +
                'address must be a string');
            });
            this.healthChecks.allowFrom = defaultHealthChecks.allowFrom
                .concat(config.healthChecks.allowFrom);
        }

        if (config.certFilePaths) {
            assert(typeof config.certFilePaths === 'object' &&
                typeof config.certFilePaths.key === 'string' &&
                typeof config.certFilePaths.cert === 'string' && ((
                    config.certFilePaths.ca &&
                    typeof config.certFilePaths.ca === 'string') ||
                    !config.certFilePaths.ca)
               );
        }

        const { key, cert, ca } = config.certFilePaths ?
            config.certFilePaths : {};
        let certObj = undefined;
        if (key && cert) {
            certObj = assertCertPaths(key, cert, ca, this._basePath);
        } else if (key || cert) {
            throw new Error('bad config: both certFilePaths.key and ' +
                'certFilePaths.cert must be defined');
        }
        if (certObj) {
            if (Object.keys(certObj.certs).length > 0) {
                this.https = certObj.certs;
            }
            if (Object.keys(certObj.paths).length > 0) {
                this.httpsPath = certObj.paths;
            }
        }

        this.outboundProxy = {};
        const envProxy = process.env.HTTP_PROXY || process.env.HTTPS_PROXY
            || process.env.http_proxy || process.env.https_proxy;
        const p = config.outboundProxy;
        const proxyUrl = envProxy || (p ? p.url : '');
        if (proxyUrl) {
            assert(typeof proxyUrl === 'string',
                'bad proxy config: url must be a string');
            const { protocol, hostname, port, auth } = url.parse(proxyUrl);
            assert(protocol === 'http:' || protocol === 'https:',
                'bad proxy config: protocol must be http or https');
            assert(typeof hostname === 'string' && hostname !== '',
                'bad proxy config: hostname must be a non-empty string');
            if (port) {
                const portInt = Number.parseInt(port, 10);
                assert(!Number.isNaN(portInt) && portInt > 0,
                    'bad proxy config: port must be a number greater than 0');
            }
            if (auth) {
                assert(typeof auth === 'string',
                    'bad proxy config: auth must be string');
                const authArray = auth.split(':');
                assert(authArray.length === 2 && authArray[0].length > 0
                    && authArray[1].length > 0, 'bad proxy config: ' +
                    'auth must be of format username:password');
            }
            this.outboundProxy.url = proxyUrl;
            this.outboundProxy.certs = {};
            const envCert = process.env.HTTPS_PROXY_CERTIFICATE;
            const key = p ? p.key : '';
            const cert = p ? p.cert : '';
            const caBundle = envCert || (p ? p.caBundle : '');
            if (p) {
                assert(typeof p === 'object',
                    'bad config: "proxy" should be an object');
            }
            if (key) {
                assert(typeof key === 'string',
                    'bad config: proxy.key should be a string');
            }
            if (cert) {
                assert(typeof cert === 'string',
                    'bad config: proxy.cert should be a string');
            }
            if (caBundle) {
                assert(typeof caBundle === 'string',
                    'bad config: proxy.caBundle should be a string');
            }
            const certObj =
                assertCertPaths(key, cert, caBundle, this._basePath);
            this.outboundProxy.certs = certObj.certs;
        }

        // Ephemeral token to protect the reporting endpoint:
        // try inherited from parent first, then hardcoded in conf file,
        // then create a fresh one as last resort.
        this.reportToken =
            process.env.REPORT_TOKEN ||
            config.reportToken ||
            uuid.v4().toString();
        this.reportEndpoint = process.env.REPORT_ENDPOINT;

        // External backends
        // Currently supports configuring httpAgent(s) for keepAlive
        this.externalBackends = defaultExternalBackendsConfig;
        if (config.externalBackends) {
            const extBackendsConfig = Object.keys(config.externalBackends);
            extBackendsConfig.forEach(b => {
                // assert that it's a valid backend
                assert(validExternalBackends[b] !== undefined,
                    `bad config: ${b} is not one of valid external backends: ` +
                    `${Object.keys(validExternalBackends).join(', ')}`);

                const { httpAgent } = config.externalBackends[b];
                assert(typeof httpAgent === 'object',
                    `bad config: ${b} must have httpAgent object defined`);
                const { keepAlive, keepAliveMsecs, maxFreeSockets, maxSockets }
                    = httpAgent;
                assert(typeof keepAlive === 'boolean',
                    `bad config: ${b}.httpAgent.keepAlive must be a boolean`);
                assert(typeof keepAliveMsecs === 'number' &&
                    httpAgent.keepAliveMsecs > 0,
                    `bad config: ${b}.httpAgent.keepAliveMsecs must be` +
                    ' a number > 0');
                assert(typeof maxFreeSockets === 'number' &&
                    httpAgent.maxFreeSockets >= 0,
                    `bad config: ${b}.httpAgent.maxFreeSockets must be ` +
                    'a number >= 0');
                assert((typeof maxSockets === 'number' && maxSockets >= 0) ||
                    maxSockets === null,
                    `bad config: ${b}.httpAgent.maxFreeSockets must be ` +
                    'null or a number >= 0');
                Object.assign(this.externalBackends[b].httpAgent, httpAgent);
            });
        }
    }

    _configureBackends() {
        /**
         * Configure the backends for Authentication, Data and Metadata.
         */
        let auth = 'mem';
        let data = 'multiple';
        let metadata = 'file';
        let kms = 'file';
        if (process.env.S3BACKEND) {
            const validBackends = ['mem', 'file', 'scality', 'cdmi'];
            assert(validBackends.indexOf(process.env.S3BACKEND) > -1,
                'bad environment variable: S3BACKEND environment variable ' +
                'should be one of mem/file/scality/cdmi'
            );
            auth = process.env.S3BACKEND;
            data = process.env.S3BACKEND;
            metadata = process.env.S3BACKEND;
            kms = process.env.S3BACKEND;
        }
        if (process.env.S3VAULT) {
            auth = process.env.S3VAULT;
        }
        if (auth === 'file' || auth === 'mem' || auth === 'cdmi') {
            // Auth only checks for 'mem' since mem === file
            auth = 'mem';
            let authfile = `${__dirname}/../conf/authdata.json`;
            if (process.env.S3AUTH_CONFIG) {
                authfile = process.env.S3AUTH_CONFIG;
            }
            let authData;
            if (process.env.SCALITY_ACCESS_KEY_ID &&
            process.env.SCALITY_SECRET_ACCESS_KEY) {
                authData = buildAuthDataAccount(
                  process.env.SCALITY_ACCESS_KEY_ID,
                  process.env.SCALITY_SECRET_ACCESS_KEY);
            } else {
                authData = require(authfile);
            }
            if (validateAuthConfig(authData)) {
                throw new Error('bad config: invalid auth config file.');
            }
            this.authData = authData;
        }
        if (process.env.S3DATA) {
            const validData = ['mem', 'file', 'scality', 'multiple'];
            assert(validData.indexOf(process.env.S3DATA) > -1,
                'bad environment variable: S3DATA environment variable ' +
                'should be one of mem/file/scality/multiple'
            );
            data = process.env.S3DATA;
        }
        if (data === 'scality' || data === 'multiple') {
            data = 'multiple';
        }
        assert(this.locationConstraints !== undefined &&
            this.restEndpoints !== undefined,
            'bad config: locationConstraints and restEndpoints must be set'
        );

        if (process.env.S3METADATA) {
            metadata = process.env.S3METADATA;
        }
        if (process.env.S3KMS) {
            kms = process.env.S3KMS;
        }
        this.backends = {
            auth,
            data,
            metadata,
            kms,
        };
    }

    _verifyRedisPassword(password) {
        return typeof password === 'string';
    }

    setAuthDataAccounts(accounts) {
        this.authData.accounts = accounts;
        this.emit('authdata-update');
    }

    getAwsBucketName(locationConstraint) {
        return this.locationConstraints[locationConstraint].details.bucketName;
    }

    getGcpBucketNames(locationConstraint) {
        const {
            bucketName,
            mpuBucketName,
        } = this.locationConstraints[locationConstraint].details;
        return { bucketName, mpuBucketName };
    }

    getLocationConstraintType(locationConstraint) {
        const dataStoreName = this.locationConstraints[locationConstraint];
        return dataStoreName && dataStoreName.type;
    }

    getLocationConstraint(locationConstraintName) {
        return this.locationConstraints[locationConstraintName];
    }

    setRestEndpoints(restEndpoints) {
        restEndpointsAssert(restEndpoints, this.locationConstraints);
        this.restEndpoints = restEndpoints;
        this.emit('rest-endpoints-update');
    }

    setLocationConstraints(locationConstraints) {
        restEndpointsAssert(this.restEndpoints, locationConstraints);
        this.locationConstraints = locationConstraints;
        this.emit('location-constraints-update');
    }

    setReplicationEndpoints(locationConstraints) {
        this.replicationEndpoints =
        Object.keys(locationConstraints)
        .map(key => ({ site: key, type: locationConstraints[key].type }));
    }

    getAzureEndpoint(locationConstraint) {
        let azureStorageEndpoint =
        process.env[`${locationConstraint}_AZURE_STORAGE_ENDPOINT`] ||
        this.locationConstraints[locationConstraint]
            .details.azureStorageEndpoint;
        if (!azureStorageEndpoint.endsWith('/')) {
            // append the trailing slash
            azureStorageEndpoint = `${azureStorageEndpoint}/`;
        }
        return azureStorageEndpoint;
    }

    getAzureStorageAccountName(locationConstraint) {
        const { azureStorageAccountName } =
            this.locationConstraints[locationConstraint].details;
        const storageAccountNameFromEnv =
            process.env[`${locationConstraint}_AZURE_STORAGE_ACCOUNT_NAME`];
        return storageAccountNameFromEnv || azureStorageAccountName;
    }

    getAzureStorageCredentials(locationConstraint) {
        const { azureStorageAccessKey } =
            this.locationConstraints[locationConstraint].details;
        const storageAccessKeyFromEnv =
            process.env[`${locationConstraint}_AZURE_STORAGE_ACCESS_KEY`];
        return {
            storageAccountName:
                this.getAzureStorageAccountName(locationConstraint),
            storageAccessKey: storageAccessKeyFromEnv || azureStorageAccessKey,
        };
    }

    isSameAzureAccount(locationConstraintSrc, locationConstraintDest) {
        if (!locationConstraintDest) {
            return true;
        }
        const azureSrcAccount =
            this.getAzureStorageAccountName(locationConstraintSrc);
        const azureDestAccount =
            this.getAzureStorageAccountName(locationConstraintDest);
        return azureSrcAccount === azureDestAccount;
    }

    isAWSServerSideEncrytion(locationConstraint) {
        return this.locationConstraints[locationConstraint].details
        .serverSideEncryption === true;
    }
}

module.exports = {
    sproxydAssert,
    locationConstraintAssert,
    cosParse,
    ConfigObject: Config,
    config: new Config(),
};<|MERGE_RESOLUTION|>--- conflicted
+++ resolved
@@ -720,7 +720,6 @@
             assert(typeof config.localCache === 'object',
                 'config: invalid local cache configuration. localCache must ' +
                 'be an object');
-<<<<<<< HEAD
             if (config.localCache.sentinels) {
                 this.localCache = { sentinels: [], name: null };
 
@@ -760,16 +759,6 @@
                     assert(
                         this._verifyRedisPassword(config.localCache.password),
                         'config: vad password for localCache. password must' +
-=======
-            assert(typeof config.localCache.host === 'string',
-                'config: invalid host for localCache. host must be a string');
-            assert(typeof config.localCache.port === 'number',
-                'config: invalid port for localCache. port must be a number');
-            if (config.localCache.password !== undefined) {
-                assert(
-                    this._verifyRedisPassword(config.localCache.password),
-                    'config: invalid password for localCache. password must' +
->>>>>>> 69f11143
                     ' be a string');
                 }
                 this.localCache = {
@@ -813,15 +802,12 @@
                         this.redis.sentinels.push({ host, port });
                     });
                 }
-<<<<<<< HEAD
-=======
 
                 if (config.redis.sentinelPassword !== undefined) {
                     assert(
                     this._verifyRedisPassword(config.redis.sentinelPassword));
                     this.redis.sentinelPassword = config.redis.sentinelPassword;
                 }
->>>>>>> 69f11143
             } else {
                 // check for standalone configuration
                 this.redis = {};
@@ -861,8 +847,6 @@
             this.utapi.localCache = config.localCache;
             assert(config.redis, 'missing required property of utapi ' +
                 'configuration: redis');
-<<<<<<< HEAD
-=======
             if (config.utapi.redis.sentinels) {
                 this.utapi.redis = { sentinels: [], name: null };
 
@@ -905,7 +889,6 @@
                 this.utapi.redis.sentinelPassword =
                     config.utapi.redis.sentinelPassword;
             }
->>>>>>> 69f11143
             if (config.utapi.metrics) {
                 this.utapi.metrics = config.utapi.metrics;
             }
