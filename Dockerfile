FROM node:10.22.0-slim
MAINTAINER Giorgio Regni <gr@scality.com>

WORKDIR /usr/src/app

# Keep the .git directory in order to properly report version
COPY ./package.json yarn.lock ./

ENV PYTHON=python3.9
ENV PY_VERSION=3.9.7

RUN apt-get update \
    && apt-get install -y --no-install-recommends \
    jq \
    python \
    git \
    build-essential \
    ssh \
    ca-certificates \
    wget \
    libffi-dev \
    zlib1g-dev \
    && mkdir -p /root/ssh \
<<<<<<< HEAD
    && ssh-keyscan -H github.com > /root/ssh/known_hosts \
    && yarn cache clean \
    && yarn install --frozen-lockfile --production --ignore-optional \
=======
    && ssh-keyscan -H github.com > /root/ssh/known_hosts

RUN cd /tmp \
    && wget https://www.python.org/ftp/python/$PY_VERSION/Python-$PY_VERSION.tgz \
    && tar -C /usr/local/bin -xzvf Python-$PY_VERSION.tgz \
    && cd /usr/local/bin/Python-$PY_VERSION \
    && ./configure --enable-optimizations \
    && make \
    && make altinstall \
    && rm -rf /tmp/Python-$PY_VERSION.tgz

RUN yarn cache clean \
    && yarn install --production --ignore-optional --ignore-engines  \
>>>>>>> 0915b88f
    && apt-get autoremove --purge -y python git build-essential \
    && rm -rf /var/lib/apt/lists/* \
    && yarn cache clean \
    && rm -rf ~/.node-gyp \
    && rm -rf /tmp/yarn-*

COPY ./ ./

VOLUME ["/usr/src/app/localData","/usr/src/app/localMetadata"]

ENTRYPOINT ["/usr/src/app/docker-entrypoint.sh"]
CMD [ "yarn", "start" ]

EXPOSE 8000<|MERGE_RESOLUTION|>--- conflicted
+++ resolved
@@ -21,11 +21,6 @@
     libffi-dev \
     zlib1g-dev \
     && mkdir -p /root/ssh \
-<<<<<<< HEAD
-    && ssh-keyscan -H github.com > /root/ssh/known_hosts \
-    && yarn cache clean \
-    && yarn install --frozen-lockfile --production --ignore-optional \
-=======
     && ssh-keyscan -H github.com > /root/ssh/known_hosts
 
 RUN cd /tmp \
@@ -39,7 +34,6 @@
 
 RUN yarn cache clean \
     && yarn install --production --ignore-optional --ignore-engines  \
->>>>>>> 0915b88f
     && apt-get autoremove --purge -y python git build-essential \
     && rm -rf /var/lib/apt/lists/* \
     && yarn cache clean \
