--- conflicted
+++ resolved
@@ -346,7 +346,6 @@
                     return done();
                 }));
 
-<<<<<<< HEAD
         it('should not update metadata if putting object ACL', done => {
             let completedReplicationInfo;
             async.series([
@@ -369,8 +368,6 @@
             });
         });
 
-=======
->>>>>>> f2628666
         it('should update metadata if putting a delete marker', done =>
             async.series([
                 next => putObjectAndCheckMD(keyA, newReplicationMD, err => {
@@ -599,12 +596,7 @@
                         if (err) {
                             return done(err);
                         }
-<<<<<<< HEAD
-                        checkObjectReplicationInfo(keyA,
-                                                   completedReplicationInfo);
-=======
                         checkObjectReplicationInfo(keyA, completedReplicationInfo);
->>>>>>> f2628666
                         return done();
                     });
                 });
