--- conflicted
+++ resolved
@@ -10,10 +10,6 @@
 const { parseTagFromQuery } = s3middleware.tagging;
 const { cleanup, DummyRequestLogger, makeAuthInfo, versioningTestUtils }
     = require('../helpers');
-<<<<<<< HEAD
-=======
-const { ds } = require('arsenal').storage.data.inMemory.datastore;
->>>>>>> f2628666
 const metadata = require('../metadataswitch');
 const objectPut = require('../../../lib/api/objectPut');
 const { objectLockTestUtils } = require('../helpers');
@@ -90,11 +86,7 @@
         it(`should ${behavior} if tag set: "${test.tagging}"`, done => {
             const result = parseTagFromQuery(test.tagging);
             if (test.error) {
-<<<<<<< HEAD
-                assert.strictEqual(result.is[test.error.status], true);
-=======
                 assert(result.is[test.error.status]);
->>>>>>> f2628666
                 assert.strictEqual(result.code, test.error.statusCode);
             } else {
                 assert.deepStrictEqual(result, test.result);
