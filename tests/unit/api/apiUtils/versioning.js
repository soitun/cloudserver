const assert = require('assert');

const { versioning } = require('arsenal');
const { config } = require('../../../../lib/Config');
const INF_VID = versioning.VersionID.getInfVid(config.replicationGroupId);

const { processVersioningState, getMasterState,
        preprocessingVersioningDelete } =
      require('../../../../lib/api/apiUtils/object/versioning');

describe('versioning helpers', () => {
    describe('getMasterState+processVersioningState', () => {
        [
            {
                description: 'no prior version exists',
                objMD: null,
                versioningEnabledExpectedRes: {
                    options: {
                        versioning: true,
                    },
                },
                versioningSuspendedExpectedRes: {
                    options: {
                        isNull: true,
                        versionId: '',
                    },
                },
            },
            {
                description: 'prior non-null object version exists',
                objMD: {
                    versionId: 'v1',
                },
                versioningEnabledExpectedRes: {
                    options: {
                        versioning: true,
                    },
                },
                versioningSuspendedExpectedRes: {
                    options: {
                        isNull: true,
                        versionId: '',
                    },
                },
            },
            {
                description: 'prior MPU object non-null version exists',
                objMD: {
                    versionId: 'v1',
                    uploadId: 'fooUploadId',
                },
                versioningEnabledExpectedRes: {
                    options: {
                        versioning: true,
                    },
                },
                versioningSuspendedExpectedRes: {
                    options: {
                        isNull: true,
                        versionId: '',
                    },
                },
            },
            {
                description: 'prior null object version exists',
                objMD: {
                    versionId: 'vnull',
                    isNull: true,
                },
                versioningEnabledExpectedRes: {
                    options: {
                        versioning: true,
                        nullVersionId: 'vnull',
                    },
                    // instruct to first copy the null version onto a
                    // newly created version key preserving the version ID
                    storeOptions: {
                        isNull: true,
                        versionId: 'vnull',
                    },
                },
                versioningSuspendedExpectedRes: {
                    options: {
                        isNull: true,
                        versionId: '',
                    },
                    delOptions: {
                        versionId: 'vnull',
                    },
                },
            },
            {
                description: 'prior MPU object null version exists',
                objMD: {
                    versionId: 'vnull',
                    isNull: true,
                    uploadId: 'fooUploadId',
                },
                versioningEnabledExpectedRes: {
                    options: {
                        versioning: true,
                        nullVersionId: 'vnull',
                        nullUploadId: 'fooUploadId',
                    },
                    // instruct to first copy the null version onto a
                    // newly created version key preserving the version ID
                    storeOptions: {
                        isNull: true,
                        versionId: 'vnull',
                    },
                },
                versioningSuspendedExpectedRes: {
                    options: {
                        isNull: true,
                        versionId: '',
                    },
                    delOptions: {
                        versionId: 'vnull',
                        replayId: 'fooUploadId',
                    },
                },
            },
            {
                description:
                'prior object exists, put before versioning was first enabled',
                objMD: {},
                versioningEnabledExpectedRes: {
                    options: {
                        versioning: true,
                        nullVersionId: INF_VID,
                    },
                    // instruct to first copy the null version onto a
                    // newly created version key as the oldest version
                    storeOptions: {
                        isNull: true,
                        versionId: INF_VID,
                    },
                },
                versioningSuspendedExpectedRes: {
                    options: {
                        isNull: true,
                        versionId: '',
                    },
                },
            },
            {
                description: 'prior MPU object exists, put before versioning ' +
                    'was first enabled',
                objMD: {
                    uploadId: 'fooUploadId',
                },
                versioningEnabledExpectedRes: {
                    options: {
                        versioning: true,
                        nullVersionId: INF_VID,
                    },
                    // instruct to first copy the null version onto a
                    // newly created version key as the oldest version
                    storeOptions: {
                        isNull: true,
                        versionId: INF_VID,
                    },
                },
                versioningSuspendedExpectedRes: {
                    options: {
                        isNull: true,
                        versionId: '',
                    },
                },
            },
            {
                description:
                'prior non-null object version exists with ref to null version',
                objMD: {
                    versionId: 'v1',
                    nullVersionId: 'vnull',
                },
                versioningEnabledExpectedRes: {
                    options: {
                        versioning: true,
                        nullVersionId: 'vnull',
                    },
                },
                versioningSuspendedExpectedRes: {
                    options: {
                        isNull: true,
                        versionId: '',
                    },
                    delOptions: {
                        versionId: 'vnull',
                    },
                },
            },
            {
                description: 'prior MPU object non-null version exists with ' +
                    'ref to null version',
                objMD: {
                    versionId: 'v1',
                    uploadId: 'fooUploadId',
                    nullVersionId: 'vnull',
                },
                versioningEnabledExpectedRes: {
                    options: {
                        versioning: true,
                        nullVersionId: 'vnull',
                    },
                },
                versioningSuspendedExpectedRes: {
                    options: {
                        isNull: true,
                        versionId: '',
                    },
                    delOptions: {
                        versionId: 'vnull',
                    },
                },
            },
            {
                description: 'prior object non-null version exists with ' +
                    'ref to MPU null version',
                objMD: {
                    versionId: 'v1',
                    nullVersionId: 'vnull',
                    nullUploadId: 'nullFooUploadId',
                },
                versioningEnabledExpectedRes: {
                    options: {
                        versioning: true,
                        nullVersionId: 'vnull',
                        nullUploadId: 'nullFooUploadId',
                    },
                },
                versioningSuspendedExpectedRes: {
                    options: {
                        isNull: true,
                        versionId: '',
                    },
                    delOptions: {
                        versionId: 'vnull',
                        replayId: 'nullFooUploadId',
                    },
                },
            },
        ].forEach(testCase =>
            ['Enabled', 'Suspended'].forEach(versioningStatus => it(
            `${testCase.description}, versioning Status=${versioningStatus}`,
            () => {
                const mst = getMasterState(testCase.objMD);
                // stringify and parse to get rid of the "undefined"
                // properties, artifacts of how the function builds the
                // result
                const res = JSON.parse(
                    JSON.stringify(
                        processVersioningState(mst, versioningStatus)
                    )
                );
                const expectedRes =
                      testCase[`versioning${versioningStatus}ExpectedRes`];
                assert.deepStrictEqual(res, expectedRes);
            })));
    });

    describe('preprocessingVersioningDelete', () => {
        [
            {
                description: 'no reqVersionId: no delete action',
                objMD: {
                    versionId: 'v1',
                },
                expectedRes: {},
            },
            {
                description: 'delete non-null object version',
                objMD: {
                    versionId: 'v1',
                },
                reqVersionId: 'v1',
                expectedRes: {
                    deleteData: true,
                    versionId: 'v1',
                },
            },
            {
                description: 'delete MPU object non-null version',
                objMD: {
                    versionId: 'v1',
                    uploadId: 'fooUploadId',
                },
                reqVersionId: 'v1',
                expectedRes: {
                    deleteData: true,
                    versionId: 'v1',
                    replayId: 'fooUploadId',
                },
            },
            {
                description: 'delete null object version',
                objMD: {
                    versionId: 'vnull',
                    isNull: true,
                },
                reqVersionId: 'null',
                expectedRes: {
                    deleteData: true,
                    versionId: 'vnull',
                },
            },
            {
                description: 'delete MPU object null version',
                objMD: {
                    versionId: 'vnull',
                    isNull: true,
                    uploadId: 'fooUploadId',
                },
                reqVersionId: 'null',
                expectedRes: {
                    deleteData: true,
                    versionId: 'vnull',
                    replayId: 'fooUploadId',
                },
            },
            {
                description:
                'delete object put before versioning was first enabled',
                objMD: {},
                reqVersionId: 'null',
                expectedRes: {
                    deleteData: true,
                },
            },
            {
                description:
                'delete MPU object put before versioning was first enabled',
                objMD: {
                    uploadId: 'fooUploadId',
                },
                reqVersionId: 'null',
                expectedRes: {
                    deleteData: true,
                },
            },
            {
                description:
                'delete non-null object version with ref to null version',
                objMD: {
                    versionId: 'v1',
                    nullVersionId: 'vnull',
                },
                reqVersionId: 'v1',
                expectedRes: {
                    deleteData: true,
                    versionId: 'v1',
                },
            },
            {
                description:
                'delete MPU object non-null version with ref to null version',
                objMD: {
                    versionId: 'v1',
                    uploadId: 'fooUploadId',
                    nullVersionId: 'vnull',
                },
                reqVersionId: 'v1',
                expectedRes: {
                    deleteData: true,
                    versionId: 'v1',
                    replayId: 'fooUploadId',
                },
            },
            {
                description:
                'delete non-null object version with ref to MPU null version',
                objMD: {
                    versionId: 'v1',
                    nullVersionId: 'vnull',
                    nullUploadId: 'nullFooUploadId',
                },
                reqVersionId: 'v1',
                expectedRes: {
                    deleteData: true,
                    versionId: 'v1',
                },
            },
            {
                description:
                'delete null object version from ref to null version',
                objMD: {
                    versionId: 'v1',
                    nullVersionId: 'vnull',
                },
                reqVersionId: 'null',
                expectedRes: {
                    deleteData: true,
                    versionId: 'vnull',
                },
            },
            {
                description:
                'delete MPU object null version from ref to null version',
                objMD: {
                    versionId: 'v1',
                    nullVersionId: 'vnull',
                    nullUploadId: 'nullFooUploadId',
                },
                reqVersionId: 'null',
                expectedRes: {
                    deleteData: true,
                    versionId: 'vnull',
                    replayId: 'nullFooUploadId',
                },
            },
            {
                description: 'delete null version that does not exist',
                objMD: {
                    versionId: 'v1',
                },
                reqVersionId: 'null',
                expectedError: 'NoSuchKey',
            },
        ].forEach(testCase => it(testCase.description, done => {
            const mockBucketMD = {
                getVersioningConfiguration: () => ({ Status: 'Enabled' }),
            };
            preprocessingVersioningDelete(
                'foobucket', mockBucketMD, testCase.objMD,
                testCase.reqVersionId, null, (err, options) => {
                    if (testCase.expectedError) {
<<<<<<< HEAD
                        assert.strictEqual(err.is[testCase.expectedError.type], true);
=======
                        assert.strictEqual(err.is[testCase.expectedError], true);
>>>>>>> f2628666
                    } else {
                        assert.ifError(err);
                        assert.deepStrictEqual(options, testCase.expectedRes);
                    }
                    done();
                });
        }));
    });
});<|MERGE_RESOLUTION|>--- conflicted
+++ resolved
@@ -425,11 +425,7 @@
                 'foobucket', mockBucketMD, testCase.objMD,
                 testCase.reqVersionId, null, (err, options) => {
                     if (testCase.expectedError) {
-<<<<<<< HEAD
-                        assert.strictEqual(err.is[testCase.expectedError.type], true);
-=======
                         assert.strictEqual(err.is[testCase.expectedError], true);
->>>>>>> f2628666
                     } else {
                         assert.ifError(err);
                         assert.deepStrictEqual(options, testCase.expectedRes);
