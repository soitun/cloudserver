--- conflicted
+++ resolved
@@ -95,12 +95,7 @@
             if (testCheck.isError) {
                 assert.notEqual(checkLocation.error, null,
                   'Expected failure but got success');
-<<<<<<< HEAD
-                assert.strictEqual(
-                    checkLocation.error.is[testCheck.expectedError], true);
-=======
-                assert(checkLocation.error.is.InvalidLocationConstraint);
->>>>>>> 0f5ab422
+                assert(checkLocation.error.is[testCheck.expectedError]);
             } else {
                 assert.ifError(checkLocation.error);
                 assert.strictEqual(checkLocation.locationConstraint,
