const assert = require('assert');
const async = require('async');
const { parseString } = require('xml2js');
<<<<<<< HEAD
=======
const sinon = require('sinon');
>>>>>>> f2628666

const { cleanup, DummyRequestLogger } = require('../helpers');
const { config } = require('../../../lib/Config');
const DummyRequest = require('../DummyRequest');
const { bucketPut } = require('../../../lib/api/bucketPut');
const initiateMultipartUpload
    = require('../../../lib/api/initiateMultipartUpload');
const multipartDelete = require('../../../lib/api/multipartDelete');
const objectPutPart = require('../../../lib/api/objectPutPart');
const { makeAuthInfo } = require('../helpers');

const bucketName = 'multipartdeletebucket';
const log = new DummyRequestLogger();
const authInfo = makeAuthInfo('accessKey1');

const namespace = 'default';
const bucketPutRequest = {
    bucketName,
    namespace,
    headers: { host: `${bucketName}.s3.amazonaws.com` },
    url: '/',
};
const objectKey = 'testObject';
const initiateRequest = {
    bucketName,
    namespace,
    objectKey,
    headers: { host: `${bucketName}.s3.amazonaws.com` },
    url: `/${objectKey}?uploads`,
};
const eastLocation = 'us-east-1';
const westLocation = 'scality-internal-file';

function _createAndAbortMpu(usEastSetting, fakeUploadID, locationConstraint,
    callback) {
    config.locationConstraints['us-east-1'].legacyAwsBehavior =
        usEastSetting;
    const post = '<?xml version="1.0" encoding="UTF-8"?>' +
        '<CreateBucketConfiguration ' +
        'xmlns="http://s3.amazonaws.com/doc/2006-03-01/">' +
        `<LocationConstraint>${locationConstraint}</LocationConstraint>` +
        '</CreateBucketConfiguration>';
    const testBucketPutRequest = Object.assign({ post }, bucketPutRequest);
    async.waterfall([
        next => bucketPut(authInfo, testBucketPutRequest, log, next),
        (corsHeaders, next) =>
            initiateMultipartUpload(authInfo, initiateRequest, log, next),
        (result, corsHeaders, next) => parseString(result, next),
        (json, next) => {
            // use uploadId parsed from initiateMpu request to construct
            // uploadPart and deleteMpu requests
            const uploadId =
                json.InitiateMultipartUploadResult.UploadId[0];
            const partBody = Buffer.from('I am a part\n', 'utf8');
            const partRequest = new DummyRequest({
                bucketName,
                namespace,
                objectKey,
                headers: { host: `${bucketName}.s3.amazonaws.com` },
                url: `/${objectKey}?partNumber=1&uploadId=${uploadId}`,
                query: {
                    partNumber: '1',
                    uploadId,
                },
            }, partBody);
            const testUploadId = fakeUploadID ? 'nonexistinguploadid' :
                uploadId;
            const deleteMpuRequest = {
                bucketName,
                namespace,
                objectKey,
                headers: { host: `${bucketName}.s3.amazonaws.com` },
                url: `/${objectKey}?uploadId=${testUploadId}`,
                query: { uploadId: testUploadId },
            };
            next(null, partRequest, deleteMpuRequest);
        },
        (partRequest, deleteMpuRequest, next) =>
            objectPutPart(authInfo, partRequest, undefined, log, err => {
                if (err) {
                    return next(err);
                }
                return next(null, deleteMpuRequest);
            }),
        (deleteMpuRequest, next) =>
            multipartDelete(authInfo, deleteMpuRequest, log, next),
    ], callback);
}

describe('Multipart Delete API', () => {
    beforeEach(() => {
        cleanup();
    });
    afterEach(() => {
        // set back to original
        config.locationConstraints['us-east-1'].legacyAwsBehavior =
            true;
        cleanup();
    });

    it('should not return error if mpu exists with uploadId and at least ' +
    'one part', done => {
        _createAndAbortMpu(true, false, eastLocation, err => {
            assert.ifError(err);
            done(err);
        });
    });

    it('should still not return error if uploadId does not exist on ' +
    'multipart abort call, in region other than us-east-1', done => {
        _createAndAbortMpu(true, true, westLocation, err => {
            assert.ifError(err);
            done(err);
        });
    });

    it('bucket created in us-east-1: should return 404 if uploadId does not ' +
    'exist and legacyAwsBehavior set to true',
    done => {
        _createAndAbortMpu(true, true, eastLocation, err => {
<<<<<<< HEAD
            assert.strictEqual(err.is.NoSuchUpload, true,
                `Expected NoSuchUpload, got ${err}`);
=======
            assert.strictEqual(err.is.NoSuchUpload, true);
>>>>>>> f2628666
            done();
        });
    });

    it('bucket created in us-east-1: should return no error ' +
    'if uploadId does not exist and legacyAwsBehavior set to false', done => {
        _createAndAbortMpu(false, true, eastLocation, err => {
            assert.strictEqual(err, null, `Expected no error, got ${err}`);
            done();
        });
    });
});<|MERGE_RESOLUTION|>--- conflicted
+++ resolved
@@ -1,10 +1,6 @@
 const assert = require('assert');
 const async = require('async');
 const { parseString } = require('xml2js');
-<<<<<<< HEAD
-=======
-const sinon = require('sinon');
->>>>>>> f2628666
 
 const { cleanup, DummyRequestLogger } = require('../helpers');
 const { config } = require('../../../lib/Config');
@@ -125,12 +121,7 @@
     'exist and legacyAwsBehavior set to true',
     done => {
         _createAndAbortMpu(true, true, eastLocation, err => {
-<<<<<<< HEAD
-            assert.strictEqual(err.is.NoSuchUpload, true,
-                `Expected NoSuchUpload, got ${err}`);
-=======
             assert.strictEqual(err.is.NoSuchUpload, true);
->>>>>>> f2628666
             done();
         });
     });
