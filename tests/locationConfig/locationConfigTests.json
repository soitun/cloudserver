--- conflicted
+++ resolved
@@ -138,19 +138,8 @@
             "gcpEndpoint": "storage.googleapis.com",
             "bucketName": "zenko-gcp-bucket",
             "mpuBucketName": "zenko-gcp-mpu",
-<<<<<<< HEAD
-            "overflowBucketName": "zenko-gcp-overflow",
-            "bucketMatch": false,
-            "credentialsProfile": "google",
-            "serviceCredentials": {
-                "scopes": "https://www.googleapis.com/auth/cloud-platform",
-                "serviceEmail": "fake001",
-                "servieKey": "fake001"
-            }
-=======
             "bucketMatch": false,
             "credentialsProfile": "google"
->>>>>>> 801052b9
         }
     }
 }