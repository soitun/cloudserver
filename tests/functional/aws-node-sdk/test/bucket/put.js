--- conflicted
+++ resolved
@@ -194,22 +194,6 @@
         });
 
         describe('bucket creation success with object lock', () => {
-<<<<<<< HEAD
-            function _test(name, done) {
-                const bucket = {
-                    Bucket: name,
-                    ObjectLockEnabledForBucket: true,
-                };
-                bucketUtil.s3.createBucket(bucket, (err, res) => {
-                    assert.ifError(err);
-                    assert(res.Location, 'No Location in response');
-                    assert.deepStrictEqual(res.Location, `/${name}`,
-                      'Wrong Location header');
-                    bucketUtil.s3.getBucketVersioning({ Bucket: name }, (err, res) => {
-                        assert.ifError(err);
-                        assert.deepStrictEqual(res.Status, 'Enabled');
-                        assert.deepStrictEqual(res.MFADelete, 'Disabled');
-=======
             function _testObjectLock(name, done) {
                 bucketUtil.s3.createBucket({
                     Bucket: name,
@@ -235,21 +219,15 @@
                         assert.ifError(err);
                         assert.strictEqual(res.Status, 'Enabled');
                         assert.strictEqual(res.MFADelete, 'Disabled');
->>>>>>> 5a071cc1
                     });
                     bucketUtil.deleteOne(name).then(() => done()).catch(done);
                 });
             }
-<<<<<<< HEAD
-            it('should create bucket with versioning enabled by default', done =>
-            _test('bucket-with-object-lock', done));
-=======
             it('should create bucket without error', done =>
             _testObjectLock('bucket-with-object-lock', done));
 
             it('should create bucket with versioning enabled by default', done =>
             _testVersioning('bucket-with-object-lock', done));
->>>>>>> 5a071cc1
         });
 
         Object.keys(locationConstraints).forEach(
