--- conflicted
+++ resolved
@@ -277,7 +277,6 @@
         });
     });
 });
-<<<<<<< HEAD
 
 describe('Multi-Object Delete with Object Lock', () => {
     let bucketUtil;
@@ -290,11 +289,11 @@
             signatureVersion: 'v4',
         });
         s3 = bucketUtil.s3;
-        return s3.createBucketPromise({
+        return s3.createBucket({
             Bucket: bucketName,
             ObjectLockEnabledForBucket: true,
-        })
-        .then(() => s3.putObjectLockConfigurationPromise({
+        }).promise()
+        .then(() => s3.putObjectLockConfiguration({
             Bucket: bucketName,
             ObjectLockConfiguration: {
                 ObjectLockEnabled: 'Enabled',
@@ -305,18 +304,18 @@
                     },
                 },
             },
-        }))
+        }).promise())
         .catch(err => {
             process.stdout.write(`Error creating bucket: ${err}\n`);
             throw err;
         })
         .then(() => {
             for (let i = 1; i < 6; i++) {
-                createObjects.push(s3.putObjectPromise({
+                createObjects.push(s3.putObject({
                     Bucket: bucketName,
                     Key: `${key}${i}`,
                     Body: 'somebody',
-                }));
+                }).promise());
             }
             return Promise.all(createObjects)
             .then(res => {
@@ -331,17 +330,17 @@
         });
     });
 
-    after(() => s3.deleteBucketPromise({ Bucket: bucketName }));
+    after(() => s3.deleteBucket({ Bucket: bucketName }).promise());
 
     it('should not delete locked objects', () => {
         const objects = createObjectsList(5, versionIds);
-        return s3.deleteObjectsPromise({
-            Bucket: bucketName,
-            Delete: {
-                Objects: objects,
-                Quiet: false,
-            },
-        }).then(res => {
+        return s3.deleteObjects({
+            Bucket: bucketName,
+            Delete: {
+                Objects: objects,
+                Quiet: false,
+            },
+        }).promise().then(res => {
             assert.strictEqual(res.Errors.length, 5);
             res.Errors.forEach(err => assert.strictEqual(err.Code, 'AccessDenied'));
         });
@@ -362,19 +361,17 @@
             date: moment().subtract(10, 'days').toISOString(),
         };
         return changeLockPromise(objectsCopy, newRetention)
-        .then(() => s3.deleteObjectsPromise({
-            Bucket: bucketName,
-            Delete: {
-                Objects: objects,
-                Quiet: false,
-            },
-        })).then(res => {
+        .then(() => s3.deleteObjects({
+            Bucket: bucketName,
+            Delete: {
+                Objects: objects,
+                Quiet: false,
+            },
+        }).promise()).then(res => {
             assert.strictEqual(res.Deleted.length, 5);
             assert.strictEqual(res.Errors.length, 0);
         }).catch(err => {
             checkNoError(err);
         });
     });
-});
-=======
->>>>>>> d95524b4
+});