--- conflicted
+++ resolved
@@ -1230,7 +1230,6 @@
         });
     });
 });
-<<<<<<< HEAD
 
 describe('Object Copy with object lock enabled on both destination ' +
     'bucket and source bucket', () => {
@@ -1259,19 +1258,19 @@
                 });
         });
 
-        beforeEach(() => s3.putObjectPromise({
+        beforeEach(() => s3.putObject({
             Bucket: sourceBucketName,
             Key: sourceObjName,
             Body: content,
             Metadata: originalMetadata,
             ObjectLockMode: 'GOVERNANCE',
             ObjectLockRetainUntilDate: new Date(2050, 1, 1),
-        }).then(res => {
+        }).promise().then(res => {
             versionId = res.VersionId;
-            s3.headObjectPromise({
+            s3.headObject({
                 Bucket: sourceBucketName,
                 Key: sourceObjName,
-            });
+            }).promise();
         }));
 
         afterEach(() => bucketUtil.empty(sourceBucketName)
@@ -1379,6 +1378,4 @@
                 });
             });
     });
-});
-=======
->>>>>>> d95524b4
+});