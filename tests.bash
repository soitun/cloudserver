--- conflicted
+++ resolved
@@ -141,17 +141,6 @@
 
   killandsleep 8000
 
-<<<<<<< HEAD
-  docker pull mongo:3.4.10
-  mkdir /tmp/mongodb
-  docker run -d -p 27018:27017 -v /tmp/mongodb:/data/db mongo:3.4.10
-  bash wait_for_local_port.bash 27018 40
-  S3BACKEND=mem MPU_TESTING=yes S3METADATA=mongodb yarn start > $CIRCLE_ARTIFACTS/server_mongodb_awssdk.txt & bash wait_for_local_port.bash 8000 40 && yarn run ft_test
-
-  killandsleep 8000
-  
-=======
->>>>>>> f55abf44
 fi
 
 if [ $CIRCLE_NODE_INDEX -eq 3 ]
