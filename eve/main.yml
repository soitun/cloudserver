---
version: 0.2

branches:
  feature/*, documentation/*, improvement/*, bugfix/*, w/*, q/*, hotfix/*:
    stage: pre-merge

models:
  - env: &global-env
      azurebackend_AZURE_STORAGE_ACCESS_KEY: >-
        %(secret:azure_storage_access_key)s
      azurebackend_AZURE_STORAGE_ACCOUNT_NAME: >-
        %(secret:azure_storage_account_name)s
      azurebackend_AZURE_STORAGE_ENDPOINT: >-
        %(secret:azure_storage_endpoint)s
      azurebackend2_AZURE_STORAGE_ACCESS_KEY: >-
        %(secret:azure_storage_access_key_2)s
      azurebackend2_AZURE_STORAGE_ACCOUNT_NAME: >-
        %(secret:azure_storage_account_name_2)s
      azurebackend2_AZURE_STORAGE_ENDPOINT: >-
        %(secret:azure_storage_endpoint_2)s
      azurebackendmismatch_AZURE_STORAGE_ACCESS_KEY: >-
        %(secret:azure_storage_access_key)s
      azurebackendmismatch_AZURE_STORAGE_ACCOUNT_NAME: >-
        %(secret:azure_storage_account_name)s
      azurebackendmismatch_AZURE_STORAGE_ENDPOINT: >-
        %(secret:azure_storage_endpoint)s
      azurenonexistcontainer_AZURE_STORAGE_ACCESS_KEY: >-
        %(secret:azure_storage_access_key)s
      azurenonexistcontainer_AZURE_STORAGE_ACCOUNT_NAME: >-
        %(secret:azure_storage_account_name)s
      azurenonexistcontainer_AZURE_STORAGE_ENDPOINT: >-
        %(secret:azure_storage_endpoint)s
      azuretest_AZURE_BLOB_ENDPOINT: "%(secret:azure_storage_endpoint)s"
      b2backend_B2_ACCOUNT_ID: "%(secret:b2backend_b2_account_id)s"
      b2backend_B2_STORAGE_ACCESS_KEY: >-
        %(secret:b2backend_b2_storage_access_key)s
      GOOGLE_SERVICE_EMAIL: "%(secret:gcp_service_email)s"
      GOOGLE_SERVICE_KEY: "%(secret:gcp_service_key)s"
      AWS_S3_BACKEND_ACCESS_KEY: "%(secret:aws_s3_backend_access_key)s"
      AWS_S3_BACKEND_SECRET_KEY: "%(secret:aws_s3_backend_secret_key)s"
      AWS_S3_BACKEND_ACCESS_KEY_2: "%(secret:aws_s3_backend_access_key_2)s"
      AWS_S3_BACKEND_SECRET_KEY_2: "%(secret:aws_s3_backend_secret_key_2)s"
      AWS_GCP_BACKEND_ACCESS_KEY: "%(secret:aws_gcp_backend_access_key)s"
      AWS_GCP_BACKEND_SECRET_KEY: "%(secret:aws_gcp_backend_secret_key)s"
      AWS_GCP_BACKEND_ACCESS_KEY_2: "%(secret:aws_gcp_backend_access_key_2)s"
      AWS_GCP_BACKEND_SECRET_KEY_2: "%(secret:aws_gcp_backend_secret_key_2)s"
      b2backend_B2_STORAGE_ENDPOINT: "%(secret:b2backend_b2_storage_endpoint)s"
      gcpbackend2_GCP_SERVICE_EMAIL: "%(secret:gcp2_service_email)s"
      gcpbackend2_GCP_SERVICE_KEY: "%(secret:gcp2_service_key)s"
      gcpbackend2_GCP_SERVICE_KEYFILE: /root/.gcp/servicekey
      gcpbackend_GCP_SERVICE_EMAIL: "%(secret:gcp_service_email)s"
      gcpbackend_GCP_SERVICE_KEY: "%(secret:gcp_service_key)s"
      gcpbackendmismatch_GCP_SERVICE_EMAIL: >-
        %(secret:gcpbackendmismatch_gcp_service_email)s
      gcpbackendmismatch_GCP_SERVICE_KEY: >-
        %(secret:gcpbackendmismatch_gcp_service_key)s
      gcpbackend_GCP_SERVICE_KEYFILE: /root/.gcp/servicekey
      gcpbackendmismatch_GCP_SERVICE_KEYFILE: /root/.gcp/servicekey
      gcpbackendnoproxy_GCP_SERVICE_KEYFILE: /root/.gcp/servicekey
      gcpbackendproxy_GCP_SERVICE_KEYFILE: /root/.gcp/servicekey
  - env: &mongo-vars
      S3BACKEND: "mem"
      MPU_TESTING: "yes"
      S3METADATA: mongodb
  - env: &multiple-backend-vars
      S3BACKEND: "mem"
      S3DATA: "multiple"
      MPU_TESTING: "yes"
  - env: &file-mem-mpu
      S3BACKEND: "file"
      S3VAULT: "mem"
      MPU_TESTING: "yes"
  - Git: &clone
      name: Pull repo
      repourl: '%(prop:git_reference)s'
      shallow: true
      retryFetch: true
      haltOnFailure: true
  - ShellCommand: &credentials
      name: Setup Credentials
      command: bash eve/workers/build/credentials.bash
      haltOnFailure: true
      env: *global-env
  - ShellCommand: &yarn-install
      name: install modules
      command: yarn install
      haltOnFailure: true
  - ShellCommand: &check-s3-action-logs
      name: Check s3 action logs
      command: |
        LOGS=`cat /artifacts/s3.log | grep 'No actionLog'`
        test `echo -n ${LOGS} | wc -l` -eq 0 || (echo $LOGS && false)
  - Upload: &upload-artifacts
      source: /artifacts
      urls:
        - "*"
  - ShellCommand: &follow-s3-log
      logfiles:
        s3:
          filename: /artifacts/s3.log
          follow: true
  - ShellCommand: &follow-s3-ceph-logs
      logfiles:
        ceph:
          filename: /artifacts/ceph.log
          follow: true
        s3:
          filename: /artifacts/s3.log
          follow: true
  - ShellCommand: &add-hostname
      name: add hostname
      command: |
        echo "127.0.0.1 testrequestbucket.localhost" >> /etc/hosts
        echo \
        "127.0.0.1 bucketwebsitetester.s3-website-us-east-1.amazonaws.com" \
        >> /etc/hosts
      haltOnFailure: true
  - ShellCommand: &setup-junit-upload
      name: preparing junit files for upload
      command: |
        mkdir -p artifacts/junit
        find . -name "*junit*.xml" -exec cp {} artifacts/junit/ ";"
      alwaysRun: true
  - Upload: &upload-junits
      source: artifacts
      urls:
        - "*"
      alwaysRun: true
  - env: &docker_env
      DEVELOPMENT_DOCKER_IMAGE_NAME: >-
        registry.scality.com/%(prop:git_slug)s-dev/%(prop:git_slug)s
      PRODUCTION_DOCKER_IMAGE_NAME: >-
        registry.scality.com/%(prop:git_slug)s/%(prop:git_slug)s
  - ShellCommand: &docker_login
      name: Login to docker registry
      command: >
        docker login
        -u "${HARBOR_LOGIN}"
        -p "${HARBOR_PASSWORD}"
        registry.scality.com
      usePTY: true
      env:
        HARBOR_LOGIN: '%(secret:harbor_login)s'
        HARBOR_PASSWORD: '%(secret:harbor_password)s'
  - ShellCommand: &wait_docker_daemon
      name: Wait for Docker daemon to be ready
      command: |
        bash -c '
        for i in {1..150}
        do
          docker info &> /dev/null && exit
          sleep 2
        done
        echo "Could not reach Docker daemon from buildbot worker" >&2
        exit 1'
      haltOnFailure: true


stages:
  pre-merge:
    worker:
      type: local
    steps:
      - TriggerStages:
          name: Launch all workers
          stage_names:
            - docker-build
            - linting-coverage
            - file-ft-tests
            - multiple-backend-test
            - mongo-ft-tests
            - ceph-backend-tests
            - kmip-ft-tests
            - utapi-v2-tests
          waitForFinish: true
          haltOnFailure: true

  linting-coverage:
    worker:
      type: docker
      path: eve/workers/build
      volumes: &default_volumes
        - '/home/eve/workspace'
    steps:
      - Git: *clone
      - ShellCommand: *yarn-install
      - ShellCommand: *add-hostname
      - ShellCommand: *credentials
      - ShellCommand:
          name: Unit Coverage mandatory file
          command: |
            set -ex
            test -f .git/HEAD
      - ShellCommand:
          name: Linting
          command: |
            set -ex
            yarn run --silent lint -- --max-warnings 0
            yarn run --silent lint_md
            flake8 $(git ls-files "*.py")
            yamllint $(git ls-files "*.yml")
      - ShellCommand:
          name: Unit Coverage
          command: |
            set -ex
            unset HTTP_PROXY HTTPS_PROXY NO_PROXY
            unset http_proxy https_proxy no_proxy
            mkdir -p $CIRCLE_TEST_REPORTS/unit
            yarn test
            yarn run test_legacy_location
          env: &shared-vars
            <<: *global-env
            S3_LOCATION_FILE: tests/locationConfig/locationConfigTests.json
            CIRCLE_TEST_REPORTS: /tmp
            CIRCLE_ARTIFACTS: /tmp
            CI_REPORTS: /tmp
      - ShellCommand:
          name: Unit Coverage logs
          command: find /tmp/unit -exec cat {} \;
      - ShellCommand: *setup-junit-upload
      - Upload: *upload-junits

  multiple-backend-test:
    worker:
      type: kube_pod
      path: eve/workers/pod.yaml
      images:
        aggressor: eve/workers/build
        s3: "."
      vars:
        aggressorMem: "2560Mi"
        s3Mem: "2560Mi"
        env:
          <<: *multiple-backend-vars
          <<: *global-env
    steps:
      - Git: *clone
      - ShellCommand: *credentials
      - ShellCommand: *yarn-install
      - ShellCommand:
          command: |
            bash -c "
            source /root/.aws/exports &> /dev/null
            set -ex
            bash wait_for_local_port.bash 8000 40
            yarn run multiple_backend_test
            yarn run ft_awssdk_external_backends"
          <<: *follow-s3-log
          env:
            <<: *multiple-backend-vars
            <<: *global-env
            S3_LOCATION_FILE: tests/locationConfig/locationConfigTests.json
      - ShellCommand:
          command: mvn test
          workdir: build/tests/functional/jaws
          <<: *follow-s3-log
          env:
            <<: *multiple-backend-vars
      - ShellCommand:
          command: rspec tests.rb
          workdir: build/tests/functional/fog
          <<: *follow-s3-log
          env:
            <<: *multiple-backend-vars
      - ShellCommand: *check-s3-action-logs
      - ShellCommand: *setup-junit-upload
      - Upload: *upload-artifacts
      - Upload: *upload-junits

  ceph-backend-tests:
    worker:
      type: kube_pod
      path: eve/workers/pod.yaml
      images:
        aggressor: eve/workers/build
        s3: "."
        ceph: eve/workers/ceph
      vars:
        aggressorMem: "2500Mi"
        s3Mem: "2560Mi"
        redis: enabled
        env:
          <<: *multiple-backend-vars
          <<: *global-env
          CI_CEPH: "true"
          MPU_TESTING: "yes"
          S3_LOCATION_FILE: tests/locationConfig/locationConfigCeph.json
    steps:
      - Git: *clone
      - ShellCommand: *credentials
      - ShellCommand: *yarn-install
      - ShellCommand:
          command: |
            bash -c "
            source /root/.aws/exports &> /dev/null
            set -ex
            bash eve/workers/ceph/wait_for_ceph.sh
            bash wait_for_local_port.bash 8000 40
            yarn run multiple_backend_test"
          env:
            <<: *multiple-backend-vars
            <<: *global-env
          <<: *follow-s3-ceph-logs
      - ShellCommand:
          command: mvn test
          workdir: build/tests/functional/jaws
          <<: *follow-s3-ceph-logs
          env:
            <<: *multiple-backend-vars
      - ShellCommand:
          command: rspec tests.rb
          workdir: build/tests/functional/fog
          <<: *follow-s3-ceph-logs
          env:
            <<: *multiple-backend-vars
      - ShellCommand:
          command: |
            yarn run ft_awssdk &&
            yarn run ft_s3cmd
          env:
            <<: *file-mem-mpu
            <<: *global-env
            S3_LOCATION_FILE: "/kube_pod-prod-cloudserver-backend-0/\
              build/tests/locationConfig/locationConfigCeph.json"
          <<: *follow-s3-ceph-logs
      - ShellCommand: *setup-junit-upload
      - Upload: *upload-artifacts
      - Upload: *upload-junits

  mongo-ft-tests:
    worker: &s3-pod
      type: kube_pod
      path: eve/workers/pod.yaml
      images:
        aggressor: eve/workers/build
        s3: "."
      vars:
        aggressorMem: "2Gi"
        s3Mem: "1664Mi"
        redis: enabled
        env:
          <<: *mongo-vars
          <<: *global-env
    steps:
      - Git: *clone
      - ShellCommand: *credentials
      - ShellCommand: *yarn-install
      - ShellCommand:
          command: |
            set -ex
            bash wait_for_local_port.bash 8000 40
            yarn run ft_test
          <<: *follow-s3-log
          env:
            <<: *mongo-vars
            <<: *global-env
      - ShellCommand: *setup-junit-upload
      - Upload: *upload-artifacts
      - Upload: *upload-junits

  file-ft-tests:
    worker:
      type: kube_pod
      path: eve/workers/pod.yaml
      images:
        aggressor: eve/workers/build
        s3: "."
      vars:
        aggressorMem: "3Gi"
        s3Mem: "2560Mi"
        redis: enabled
        env:
          <<: *file-mem-mpu
          <<: *global-env
    steps:
      - Git: *clone
      - ShellCommand: *credentials
      - ShellCommand: *yarn-install
      - ShellCommand:
          command: |
            set -ex
            bash wait_for_local_port.bash 8000 40
            yarn run ft_test
          <<: *follow-s3-log
          env:
            <<: *file-mem-mpu
            <<: *global-env
      - ShellCommand: *check-s3-action-logs
      - ShellCommand: *setup-junit-upload
      - Upload: *upload-artifacts
      - Upload: *upload-junits

  kmip-ft-tests:
    worker:
      type: kube_pod
      path: eve/workers/pod.yaml
      images:
        aggressor: eve/workers/build
        s3: "."
        pykmip: eve/workers/pykmip
      vars:
        aggressorMem: "2Gi"
        s3Mem: "1664Mi"
        redis: enabled
        pykmip: enabled
        env:
          <<: *file-mem-mpu
          <<: *global-env
    steps:
      - Git: *clone
      - ShellCommand: *credentials
      - ShellCommand: *yarn-install
      - ShellCommand:
          command: |
            set -ex
            bash wait_for_local_port.bash 8000 40
            bash wait_for_local_port.bash 5696 40
            yarn run ft_kmip
          logfiles:
            pykmip:
              filename: /artifacts/pykmip.log
              follow: true
            s3:
              filename: /artifacts/s3.log
              follow: true
          env:
            <<: *file-mem-mpu
            <<: *global-env
      - ShellCommand: *setup-junit-upload
      - Upload: *upload-artifacts
      - Upload: *upload-junits

<<<<<<< HEAD
  # The docker-build stage ensures that your images are built on every commit
  # and also hosted on the registry to help you pull it up and
  # test it in a real environment if needed.
  # It also allows us to pull and rename it when performing a release.
  docker-build:
    worker: &docker_worker
      type: kube_pod
      path: eve/workers/docker/pod.yaml
      images:
        worker: eve/workers/docker
=======
  utapi-v2-tests:
    worker:
      type: kube_pod
      path: eve/workers/pod.yaml
      images:
        aggressor: eve/workers/build
        s3: "."
      vars:
        aggressorMem: "2Gi"
        s3Mem: "2Gi"
        env:
          ENABLE_UTAPI_V2: t
          S3BACKEND: mem
    steps:
      - Git: *clone
      - ShellCommand: *setup-github-ssh
      - ShellCommand: *credentials
      - ShellCommand: *yarn-install
      - ShellCommand:
          command: |
            bash -c "
            source /root/.aws/exports &> /dev/null
            set -ex
            bash wait_for_local_port.bash 8000 40
            yarn run test_utapi_v2"
          <<: *follow-s3-log
          env:
            ENABLE_UTAPI_V2: t
            S3BACKEND: mem
      - ShellCommand: *check-s3-action-logs
      - ShellCommand: *setup-junit-upload
      - Upload: *upload-artifacts
      - Upload: *upload-junits

  post-merge:
    worker:
      type: local
>>>>>>> 1af9c053
    steps:
      - Git: *clone
      - ShellCommand: *wait_docker_daemon
      - ShellCommand: *docker_login
      - ShellCommand:
          name: docker build
          command: >-
            docker build .
            --tag=${DEVELOPMENT_DOCKER_IMAGE_NAME}:%(prop:commit_short_revision)s
          env: *docker_env
          haltOnFailure: true
      - ShellCommand:
          name: push docker image into the development namespace
          command: docker push ${DEVELOPMENT_DOCKER_IMAGE_NAME}
          haltOnFailure: true
          env: *docker_env

  # This stage can be used to release your Docker image.
  # To use this stage:
  # 1. Tag the repository
  # 2. Force a build using:
  #    * A branch that ideally matches the tag
  #    * The release stage
  #    * An extra property with the name tag and its value being the actual tag
  release:
    worker:
      type: local
    steps:
      - TriggerStages:
          stage_names:
            - docker-release
          haltOnFailure: true
  docker-release:
    worker: *docker_worker
    steps:
      - Git: *clone
      - ShellCommand: *wait_docker_daemon
      - ShellCommand: *docker_login
      - EvePropertyFromCommand:
          name: get tag short revision
          property: tag_revision
          command: |
            git checkout refs/tags/%(prop:tag)s 2&> /dev/null
            git rev-parse --short HEAD
          haltOnFailure: true
      - ShellCommand:
          name: publish docker image to Scality Production OCI registry
          command: |
            docker pull ${DEVELOPMENT_DOCKER_IMAGE_NAME}:%(prop:tag_revision)s
            docker tag ${DEVELOPMENT_DOCKER_IMAGE_NAME}:%(prop:tag_revision)s \
            ${PRODUCTION_DOCKER_IMAGE_NAME}:%(prop:tag)s
            docker push ${PRODUCTION_DOCKER_IMAGE_NAME}:%(prop:tag)s
          env: *docker_env<|MERGE_RESOLUTION|>--- conflicted
+++ resolved
@@ -431,18 +431,6 @@
       - Upload: *upload-artifacts
       - Upload: *upload-junits
 
-<<<<<<< HEAD
-  # The docker-build stage ensures that your images are built on every commit
-  # and also hosted on the registry to help you pull it up and
-  # test it in a real environment if needed.
-  # It also allows us to pull and rename it when performing a release.
-  docker-build:
-    worker: &docker_worker
-      type: kube_pod
-      path: eve/workers/docker/pod.yaml
-      images:
-        worker: eve/workers/docker
-=======
   utapi-v2-tests:
     worker:
       type: kube_pod
@@ -458,7 +446,6 @@
           S3BACKEND: mem
     steps:
       - Git: *clone
-      - ShellCommand: *setup-github-ssh
       - ShellCommand: *credentials
       - ShellCommand: *yarn-install
       - ShellCommand:
@@ -477,10 +464,16 @@
       - Upload: *upload-artifacts
       - Upload: *upload-junits
 
-  post-merge:
-    worker:
-      type: local
->>>>>>> 1af9c053
+  # The docker-build stage ensures that your images are built on every commit
+  # and also hosted on the registry to help you pull it up and
+  # test it in a real environment if needed.
+  # It also allows us to pull and rename it when performing a release.
+  docker-build:
+    worker: &docker_worker
+      type: kube_pod
+      path: eve/workers/docker/pod.yaml
+      images:
+        worker: eve/workers/docker
     steps:
       - Git: *clone
       - ShellCommand: *wait_docker_daemon
