---
version: 0.2

branches:
  feature/*, improvement/*, bugfix/*, w/*, q/*, hotfix/*:
    stage: pre-merge
  development/*:
    stage: post-merge

models:
  - env: &global-env
      azurebackend_AZURE_STORAGE_ACCESS_KEY: >-
        %(secret:azure_storage_access_key)s
      azurebackend_AZURE_STORAGE_ACCOUNT_NAME: >-
        %(secret:azure_storage_account_name)s
      azurebackend_AZURE_STORAGE_ENDPOINT: >-
        %(secret:azure_storage_endpoint)s
      azurebackend2_AZURE_STORAGE_ACCESS_KEY: >-
        %(secret:azure_storage_access_key_2)s
      azurebackend2_AZURE_STORAGE_ACCOUNT_NAME: >-
        %(secret:azure_storage_account_name_2)s
      azurebackend2_AZURE_STORAGE_ENDPOINT: >-
        %(secret:azure_storage_endpoint_2)s
      azurebackendmismatch_AZURE_STORAGE_ACCESS_KEY: >-
        %(secret:azure_storage_access_key)s
      azurebackendmismatch_AZURE_STORAGE_ACCOUNT_NAME: >-
        %(secret:azure_storage_account_name)s
      azurebackendmismatch_AZURE_STORAGE_ENDPOINT: >-
        %(secret:azure_storage_endpoint)s
      azurenonexistcontainer_AZURE_STORAGE_ACCESS_KEY: >-
        %(secret:azure_storage_access_key)s
      azurenonexistcontainer_AZURE_STORAGE_ACCOUNT_NAME: >-
        %(secret:azure_storage_account_name)s
      azurenonexistcontainer_AZURE_STORAGE_ENDPOINT: >-
        %(secret:azure_storage_endpoint)s
      azuretest_AZURE_BLOB_ENDPOINT: "%(secret:azure_storage_endpoint)s"
      b2backend_B2_ACCOUNT_ID: "%(secret:b2backend_b2_account_id)s"
      b2backend_B2_STORAGE_ACCESS_KEY: >-
        %(secret:b2backend_b2_storage_access_key)s
      GOOGLE_SERVICE_EMAIL: "%(secret:gcp_service_email)s"
      GOOGLE_SERVICE_KEY: "%(secret:gcp_service_key)s"
      AWS_S3_BACKEND_ACCESS_KEY: "%(secret:aws_s3_backend_access_key)s"
      AWS_S3_BACKEND_SECRET_KEY: "%(secret:aws_s3_backend_secret_key)s"
      AWS_S3_BACKEND_ACCESS_KEY_2: "%(secret:aws_s3_backend_access_key_2)s"
      AWS_S3_BACKEND_SECRET_KEY_2: "%(secret:aws_s3_backend_secret_key_2)s"
      AWS_GCP_BACKEND_ACCESS_KEY: "%(secret:aws_gcp_backend_access_key)s"
      AWS_GCP_BACKEND_SECRET_KEY: "%(secret:aws_gcp_backend_secret_key)s"
      AWS_GCP_BACKEND_ACCESS_KEY_2: "%(secret:aws_gcp_backend_access_key_2)s"
      AWS_GCP_BACKEND_SECRET_KEY_2: "%(secret:aws_gcp_backend_secret_key_2)s"
      b2backend_B2_STORAGE_ENDPOINT: "%(secret:b2backend_b2_storage_endpoint)s"
      gcpbackend2_GCP_SERVICE_EMAIL: "%(secret:gcp2_service_email)s"
      gcpbackend2_GCP_SERVICE_KEY: "%(secret:gcp2_service_key)s"
      gcpbackend2_GCP_SERVICE_KEYFILE: /root/.gcp/servicekey
      gcpbackend_GCP_SERVICE_EMAIL: "%(secret:gcp_service_email)s"
      gcpbackend_GCP_SERVICE_KEY: "%(secret:gcp_service_key)s"
      gcpbackendmismatch_GCP_SERVICE_EMAIL: >-
        %(secret:gcpbackendmismatch_gcp_service_email)s
      gcpbackendmismatch_GCP_SERVICE_KEY: >-
        %(secret:gcpbackendmismatch_gcp_service_key)s
      gcpbackend_GCP_SERVICE_KEYFILE: /root/.gcp/servicekey
      gcpbackendmismatch_GCP_SERVICE_KEYFILE: /root/.gcp/servicekey
      gcpbackendnoproxy_GCP_SERVICE_KEYFILE: /root/.gcp/servicekey
      gcpbackendproxy_GCP_SERVICE_KEYFILE: /root/.gcp/servicekey
  - env: &multiple-backend-vars
      S3BACKEND: "mem"
      S3DATA: "multiple"
  - env: &file-mem-mpu
      S3BACKEND: "file"
      S3VAULT: "mem"
      MPU_TESTING: "yes"
  - Git: &clone
      name: Pull repo
      repourl: '%(prop:git_reference)s'
      shallow: true
      retryFetch: true
      haltOnFailure: true
  - ShellCommand: &credentials
      name: Setup Credentials
      command: bash eve/workers/build/credentials.bash
      haltOnFailure: true
      env: *global-env
  - ShellCommand: &node_version
      name: get node version
      command: node -v
  - ShellCommand: &yarn-install
      name: install modules
      command: yarn install --frozen-lockfile
      haltOnFailure: true
  - Upload: &upload-artifacts
      source: /artifacts
      urls:
        - "*"
  - ShellCommand: &follow-s3-log
      logfiles:
        s3:
          filename: /artifacts/s3.log
          follow: true
  - ShellCommand: &setup-junit-upload
      name: preparing junit files for upload
      command: |
        mkdir -p artifacts/junit
        find . -name "*junit*.xml" -exec cp {} artifacts/junit/ ";"
      alwaysRun: true
  - Upload: &upload-junits
      source: artifacts
      urls:
        - "*"
      alwaysRun: true
  - ShellCommand: &setup-github-ssh
      name: setup ssh with github
      command: |
        mkdir -p ~/.ssh
        ssh-keyscan -H github.com > ~/.ssh/ssh_known_hosts

stages:
  pre-merge:
    worker:
      type: local
    steps:
      - TriggerStages:
          name: Launch all workers
          stage_names:
            - linting-coverage
            - file-ft-tests
            - multiple-backend-test
<<<<<<< HEAD
            - mongo-ft-tests
            - kmip-ft-tests
=======
>>>>>>> f55abf44
          waitForFinish: true
          haltOnFailure: true

  linting-coverage:
    worker:
      type: docker
      path: eve/workers/build
      volumes: &default_volumes
        - '/home/eve/workspace'
    steps:
      - Git: *clone
      - ShellCommand: *setup-github-ssh
      - ShellCommand: *yarn-install
      - ShellCommand: *credentials
      - ShellCommand:
          name: Linting
          command: |
            set -ex
            yarn run --silent lint -- --max-warnings 0
            yarn run --silent lint_md
            flake8 $(git ls-files "*.py")
            yamllint $(git ls-files "*.yml")
      - ShellCommand:
          name: Unit Coverage
          command: |
            set -ex
            mkdir -p $CIRCLE_TEST_REPORTS/unit
            yarn test
            yarn run test_legacy_location
          env: &shared-vars
            <<: *global-env
            S3_LOCATION_FILE: tests/locationConfig/locationConfigTests.json
            CIRCLE_TEST_REPORTS: /tmp
            CIRCLE_ARTIFACTS: /tmp
            CI_REPORTS: /tmp
      - ShellCommand:
          name: Unit Coverage logs
          command: find /tmp/unit -exec cat {} \;
      - ShellCommand: *setup-junit-upload
      - Upload: *upload-junits

  multiple-backend-test:
    worker:
      type: kube_pod
      path: eve/workers/pod.yaml
      images:
        aggressor: eve/workers/build
        s3: "."
      vars:
        aggressorMem: "2Gi"
        s3Mem: "2Gi"
        env:
          <<: *multiple-backend-vars
          <<: *global-env
    steps:
      - Git: *clone
      - ShellCommand: *setup-github-ssh
      - ShellCommand: *credentials
      - ShellCommand: *yarn-install
      - ShellCommand:
          command: |
            bash -c "
            source /root/.aws/exports &> /dev/null
            set -ex
            bash wait_for_local_port.bash 8000 40
            yarn run multiple_backend_test"
          <<: *follow-s3-log
          env:
            <<: *multiple-backend-vars
            <<: *global-env
            S3_LOCATION_FILE: tests/locationConfig/locationConfigTests.json
      - ShellCommand:
          command: mvn test
          workdir: build/tests/functional/jaws
          <<: *follow-s3-log
          env:
            <<: *multiple-backend-vars
      - ShellCommand:
          command: rspec tests.rb
          workdir: build/tests/functional/fog
          <<: *follow-s3-log
          env:
            <<: *multiple-backend-vars
      - ShellCommand: *setup-junit-upload
      - Upload: *upload-artifacts
      - Upload: *upload-junits

  file-ft-tests:
    worker:
      type: kube_pod
      path: eve/workers/pod.yaml
      images:
        aggressor: eve/workers/build
        s3: "."
      vars:
        aggressorMem: "1920Mi"
        s3Mem: "2Gi"
        redis: enabled
        env:
          <<: *file-mem-mpu
          <<: *global-env
    steps:
      - Git: *clone
      - ShellCommand: *setup-github-ssh
      - ShellCommand: *credentials
      - ShellCommand: *yarn-install
      - ShellCommand:
          command: |
            set -ex
            bash wait_for_local_port.bash 8000 40
            yarn run ft_test
          <<: *follow-s3-log
          env:
            <<: *file-mem-mpu
            <<: *global-env
      - ShellCommand: *setup-junit-upload
      - Upload: *upload-artifacts
      - Upload: *upload-junits

  kmip-ft-tests:
    worker:
      type: kube_pod
      path: eve/workers/pod.yaml
      images:
        aggressor: eve/workers/build
        s3: "."
        pykmip: eve/workers/pykmip
      vars:
        aggressorMem: "2Gi"
        s3Mem: "1664Mi"
        redis: enabled
        pykmip: enabled
        env:
          <<: *mongo-vars
          <<: *global-env
    steps:
      - Git: *clone
      - ShellCommand: *credentials
      - ShellCommand: *yarn-install
      - ShellCommand:
          command: |
            set -ex
            bash wait_for_local_port.bash 8000 40
            bash wait_for_local_port.bash 5696 40
            yarn run ft_kmip
          logfiles:
            pykmip:
              filename: /artifacts/pykmip.log
              follow: true
            s3:
              filename: /artifacts/s3.log
              follow: true
          env:
            <<: *mongo-vars
            <<: *global-env
      - ShellCommand: *setup-junit-upload
      - Upload: *upload-artifacts
      - Upload: *upload-junits

  post-merge:
    worker:
      type: local
    steps:
      - Git: *clone
      - ShellCommand: &docker_login
          name: Private Registry Login
          command: >
            docker login
            -u '%(secret:private_registry_username)s'
            -p '%(secret:private_registry_password)s'
            '%(secret:private_registry_url)s'
      - ShellCommand:
          name: Dockerhub Login
          command: >
            docker login
            -u '%(secret:dockerhub_ro_user)s'
            -p '%(secret:dockerhub_ro_password)s'
      - SetProperty: &docker_image_name
          name: Set docker image name property
          property: docker_image_name
          value:
            "%(secret:private_registry_url)s/zenko/cloudserver:\
            %(prop:commit_short_revision)s"
      - ShellCommand:
          name: Build docker image
          command: >-
            docker build
            --no-cache
            -t %(prop:docker_image_name)s
            .
      - ShellCommand:
          name: Tag images
          command: |
            docker tag %(prop:docker_image_name)s zenko/cloudserver:$TAG
          env:
            TAG: "latest-%(prop:product_version)s"
      - ShellCommand:
          name: Push image
          command: |
            docker push %(prop:docker_image_name)s
            docker push zenko/cloudserver:latest-%(prop:product_version)s<|MERGE_RESOLUTION|>--- conflicted
+++ resolved
@@ -123,11 +123,7 @@
             - linting-coverage
             - file-ft-tests
             - multiple-backend-test
-<<<<<<< HEAD
-            - mongo-ft-tests
             - kmip-ft-tests
-=======
->>>>>>> f55abf44
           waitForFinish: true
           haltOnFailure: true
 
@@ -261,7 +257,7 @@
         redis: enabled
         pykmip: enabled
         env:
-          <<: *mongo-vars
+          <<: *file-mem-mpu
           <<: *global-env
     steps:
       - Git: *clone
@@ -281,7 +277,7 @@
               filename: /artifacts/s3.log
               follow: true
           env:
-            <<: *mongo-vars
+            <<: *file-mem-mpu
             <<: *global-env
       - ShellCommand: *setup-junit-upload
       - Upload: *upload-artifacts
