--- conflicted
+++ resolved
@@ -186,28 +186,9 @@
             "%(secret:private_registry_url)s/zenko/cloudserver:\
             %(prop:commit_short_revision)s"
       - ShellCommand:
-<<<<<<< HEAD
-          name: Nightly Build
-          command: >
-            docker build
-            -t %(secret:private_registry_url)s/zenko/cloudserver:nightly .
-      - ShellCommand:
-          name: Private Registry Login
-          command: >
-            docker login
-            -u '%(secret:private_registry_username)s'
-            -p '%(secret:private_registry_password)s'
-            '%(secret:private_registry_url)s'
-      - ShellCommand:
-          name: Push Nightly
-          command: >
-            docker push
-            %(secret:private_registry_url)s/zenko/cloudserver:nightly
-=======
           name: Build docker image
           command: >-
             docker build -t %(prop:docker_image_name)s .
       - ShellCommand:
           name: Push image
-          command: docker push %(prop:docker_image_name)s
->>>>>>> 361f242d
+          command: docker push %(prop:docker_image_name)s