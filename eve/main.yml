---
version: 0.2

branches:
  feature/*, documentation/*, improvement/*, bugfix/*, w/*, q/*, hotfix/*:
    stage: pre-merge
  development/*:
    stage: post-merge

models:
  - env: &global-env
      azurebackend_AZURE_STORAGE_ACCESS_KEY: >-
        %(secret:azure_storage_access_key)s
      azurebackend_AZURE_STORAGE_ACCOUNT_NAME: >-
        %(secret:azure_storage_account_name)s
      azurebackend_AZURE_STORAGE_ENDPOINT: >-
        %(secret:azure_storage_endpoint)s
      azurebackend2_AZURE_STORAGE_ACCESS_KEY: >-
        %(secret:azure_storage_access_key_2)s
      azurebackend2_AZURE_STORAGE_ACCOUNT_NAME: >-
        %(secret:azure_storage_account_name_2)s
      azurebackend2_AZURE_STORAGE_ENDPOINT: >-
        %(secret:azure_storage_endpoint_2)s
      azurebackendmismatch_AZURE_STORAGE_ACCESS_KEY: >-
        %(secret:azure_storage_access_key)s
      azurebackendmismatch_AZURE_STORAGE_ACCOUNT_NAME: >-
        %(secret:azure_storage_account_name)s
      azurebackendmismatch_AZURE_STORAGE_ENDPOINT: >-
        %(secret:azure_storage_endpoint)s
      azurenonexistcontainer_AZURE_STORAGE_ACCESS_KEY: >-
        %(secret:azure_storage_access_key)s
      azurenonexistcontainer_AZURE_STORAGE_ACCOUNT_NAME: >-
        %(secret:azure_storage_account_name)s
      azurenonexistcontainer_AZURE_STORAGE_ENDPOINT: >-
        %(secret:azure_storage_endpoint)s
      azuretest_AZURE_BLOB_ENDPOINT: "%(secret:azure_storage_endpoint)s"
      b2backend_B2_ACCOUNT_ID: "%(secret:b2backend_b2_account_id)s"
      b2backend_B2_STORAGE_ACCESS_KEY: >-
        %(secret:b2backend_b2_storage_access_key)s
      GOOGLE_SERVICE_EMAIL: "%(secret:gcp_service_email)s"
      GOOGLE_SERVICE_KEY: "%(secret:gcp_service_key)s"
      AWS_S3_BACKEND_ACCESS_KEY: "%(secret:aws_s3_backend_access_key)s"
      AWS_S3_BACKEND_SECRET_KEY: "%(secret:aws_s3_backend_secret_key)s"
      AWS_S3_BACKEND_ACCESS_KEY_2: "%(secret:aws_s3_backend_access_key_2)s"
      AWS_S3_BACKEND_SECRET_KEY_2: "%(secret:aws_s3_backend_secret_key_2)s"
      AWS_GCP_BACKEND_ACCESS_KEY: "%(secret:aws_gcp_backend_access_key)s"
      AWS_GCP_BACKEND_SECRET_KEY: "%(secret:aws_gcp_backend_secret_key)s"
      AWS_GCP_BACKEND_ACCESS_KEY_2: "%(secret:aws_gcp_backend_access_key_2)s"
      AWS_GCP_BACKEND_SECRET_KEY_2: "%(secret:aws_gcp_backend_secret_key_2)s"
      b2backend_B2_STORAGE_ENDPOINT: "%(secret:b2backend_b2_storage_endpoint)s"
      gcpbackend2_GCP_SERVICE_EMAIL: "%(secret:gcp2_service_email)s"
      gcpbackend2_GCP_SERVICE_KEY: "%(secret:gcp2_service_key)s"
      gcpbackend2_GCP_SERVICE_KEYFILE: /root/.gcp/servicekey
      gcpbackend_GCP_SERVICE_EMAIL: "%(secret:gcp_service_email)s"
      gcpbackend_GCP_SERVICE_KEY: "%(secret:gcp_service_key)s"
      gcpbackendmismatch_GCP_SERVICE_EMAIL: >-
        %(secret:gcpbackendmismatch_gcp_service_email)s
      gcpbackendmismatch_GCP_SERVICE_KEY: >-
        %(secret:gcpbackendmismatch_gcp_service_key)s
      gcpbackend_GCP_SERVICE_KEYFILE: /root/.gcp/servicekey
      gcpbackendmismatch_GCP_SERVICE_KEYFILE: /root/.gcp/servicekey
      gcpbackendnoproxy_GCP_SERVICE_KEYFILE: /root/.gcp/servicekey
      gcpbackendproxy_GCP_SERVICE_KEYFILE: /root/.gcp/servicekey
  - env: &multiple-backend-vars
      S3BACKEND: "mem"
      S3DATA: "multiple"
  - env: &file-mem-mpu
      S3BACKEND: "file"
      S3VAULT: "mem"
      MPU_TESTING: "yes"
  - Git: &clone
      name: Pull repo
      repourl: '%(prop:git_reference)s'
      shallow: true
      retryFetch: true
      haltOnFailure: true
  - ShellCommand: &credentials
      name: Setup Credentials
      command: bash eve/workers/build/credentials.bash
      haltOnFailure: true
      env: *global-env
  - ShellCommand: &yarn-install
      name: install modules
      command: yarn install
      haltOnFailure: true
  - Upload: &upload-artifacts
      source: /artifacts
      urls:
        - "*"
  - ShellCommand: &follow-s3-log
      logfiles:
        s3:
          filename: /artifacts/s3.log
          follow: true
  - ShellCommand: &follow-s3-ceph-logs
      logfiles:
        ceph:
          filename: /artifacts/ceph.log
          follow: true
        s3:
          filename: /artifacts/s3.log
          follow: true
  - ShellCommand: &add-hostname
      name: add hostname
      command: |
        echo "127.0.0.1 testrequestbucket.localhost" >> /etc/hosts
        echo \
        "127.0.0.1 bucketwebsitetester.s3-website-us-east-1.amazonaws.com" \
        >> /etc/hosts
      haltOnFailure: true
  - ShellCommand: &setup-junit-upload
      name: preparing junit files for upload
      command: |
        mkdir -p artifacts/junit
        find . -name "*junit*.xml" -exec cp {} artifacts/junit/ ";"
      alwaysRun: true
  - Upload: &upload-junits
      source: artifacts
      urls:
        - "*"
      alwaysRun: true

stages:
  pre-merge:
    worker:
      type: local
    steps:
      - TriggerStages:
          name: Launch all workers
          stage_names:
            - linting-coverage
            - file-ft-tests
            - multiple-backend-test
<<<<<<< HEAD
            - mongo-ft-tests
            - ceph-backend-tests
=======
>>>>>>> f474b19f
            - kmip-ft-tests
          waitForFinish: true
          haltOnFailure: true

  linting-coverage:
    worker:
      type: docker
      path: eve/workers/build
      volumes: &default_volumes
        - '/home/eve/workspace'
    steps:
      - Git: *clone
      - ShellCommand: *yarn-install
      - ShellCommand: *add-hostname
      - ShellCommand: *credentials
      - ShellCommand:
          name: Unit Coverage mandatory file
          command: |
            set -ex
            test -f .git/HEAD
      - ShellCommand:
          name: Linting
          command: |
            set -ex
            yarn run --silent lint -- --max-warnings 0
            yarn run --silent lint_md
            flake8 $(git ls-files "*.py")
            yamllint $(git ls-files "*.yml")
      - ShellCommand:
          name: Unit Coverage
          command: |
            set -ex
            unset HTTP_PROXY HTTPS_PROXY NO_PROXY
            unset http_proxy https_proxy no_proxy
            mkdir -p $CIRCLE_TEST_REPORTS/unit
            yarn test
            yarn run test_legacy_location
          env: &shared-vars
            <<: *global-env
            S3_LOCATION_FILE: tests/locationConfig/locationConfigTests.json
            CIRCLE_TEST_REPORTS: /tmp
            CIRCLE_ARTIFACTS: /tmp
            CI_REPORTS: /tmp
      - ShellCommand:
          name: Unit Coverage logs
          command: find /tmp/unit -exec cat {} \;
      - ShellCommand: *setup-junit-upload
      - Upload: *upload-junits

  multiple-backend-test:
    worker:
      type: kube_pod
      path: eve/workers/pod.yaml
      images:
        aggressor: eve/workers/build
        s3: "."
      vars:
        aggressorMem: "2560Mi"
        s3Mem: "2560Mi"
        env:
          <<: *multiple-backend-vars
          <<: *global-env
    steps:
      - Git: *clone
      - ShellCommand: *credentials
      - ShellCommand: *yarn-install
      - ShellCommand:
          command: |
            bash -c "
            source /root/.aws/exports &> /dev/null
            set -ex
            bash wait_for_local_port.bash 8000 40
            yarn run multiple_backend_test
            yarn run ft_awssdk_external_backends"
          <<: *follow-s3-log
          env:
            <<: *multiple-backend-vars
            <<: *global-env
            S3_LOCATION_FILE: tests/locationConfig/locationConfigTests.json
      - ShellCommand:
          command: mvn test
          workdir: build/tests/functional/jaws
          <<: *follow-s3-log
          env:
            <<: *multiple-backend-vars
      - ShellCommand:
          command: rspec tests.rb
          workdir: build/tests/functional/fog
          <<: *follow-s3-log
          env:
            <<: *multiple-backend-vars
      - ShellCommand: *setup-junit-upload
      - Upload: *upload-artifacts
      - Upload: *upload-junits

<<<<<<< HEAD
  ceph-backend-tests:
    worker:
      type: kube_pod
      path: eve/workers/pod.yaml
      images:
        aggressor: eve/workers/build
        s3: "."
        ceph: eve/workers/ceph
      vars:
        aggressorMem: "2500Mi"
        s3Mem: "2560Mi"
        redis: enabled
        env:
          <<: *multiple-backend-vars
          <<: *global-env
          CI_CEPH: "true"
          MPU_TESTING: "yes"
          S3_LOCATION_FILE: tests/locationConfig/locationConfigCeph.json
    steps:
      - Git: *clone
      - ShellCommand: *credentials
      - ShellCommand: *yarn-install
      - ShellCommand:
          command: |
            bash -c "
            source /root/.aws/exports &> /dev/null
            set -ex
            bash eve/workers/ceph/wait_for_ceph.sh
            bash wait_for_local_port.bash 8000 40
            yarn run multiple_backend_test"
          env:
            <<: *multiple-backend-vars
            <<: *global-env
          <<: *follow-s3-ceph-logs
      - ShellCommand:
          command: mvn test
          workdir: build/tests/functional/jaws
          <<: *follow-s3-ceph-logs
          env:
            <<: *multiple-backend-vars
      - ShellCommand:
          command: rspec tests.rb
          workdir: build/tests/functional/fog
          <<: *follow-s3-ceph-logs
          env:
            <<: *multiple-backend-vars
      - ShellCommand:
          command: |
            yarn run ft_awssdk &&
            yarn run ft_s3cmd
          env:
            <<: *file-mem-mpu
            <<: *global-env
            S3_LOCATION_FILE: "/kube_pod-prod-cloudserver-backend-0/\
              build/tests/locationConfig/locationConfigCeph.json"
          <<: *follow-s3-ceph-logs
      - ShellCommand: *setup-junit-upload
      - Upload: *upload-artifacts
      - Upload: *upload-junits

  mongo-ft-tests:
    worker: &s3-pod
      type: kube_pod
      path: eve/workers/pod.yaml
      images:
        aggressor: eve/workers/build
        s3: "."
      vars:
        aggressorMem: "2Gi"
        s3Mem: "1664Mi"
        redis: enabled
        env:
          <<: *mongo-vars
          <<: *global-env
    steps:
      - Git: *clone
      - ShellCommand: *credentials
      - ShellCommand: *yarn-install
      - ShellCommand:
          command: |
            set -ex
            bash wait_for_local_port.bash 8000 40
            yarn run ft_test
          <<: *follow-s3-log
          env:
            <<: *mongo-vars
            <<: *global-env
      - ShellCommand: *setup-junit-upload
      - Upload: *upload-artifacts
      - Upload: *upload-junits

=======
>>>>>>> f474b19f
  file-ft-tests:
    worker:
      type: kube_pod
      path: eve/workers/pod.yaml
      images:
        aggressor: eve/workers/build
        s3: "."
      vars:
        aggressorMem: "3Gi"
        s3Mem: "2560Mi"
        redis: enabled
        env:
          <<: *file-mem-mpu
          <<: *global-env
    steps:
      - Git: *clone
      - ShellCommand: *credentials
      - ShellCommand: *yarn-install
      - ShellCommand:
          command: |
            set -ex
            bash wait_for_local_port.bash 8000 40
            yarn run ft_test
          <<: *follow-s3-log
          env:
            <<: *file-mem-mpu
            <<: *global-env
      - ShellCommand: *setup-junit-upload
      - Upload: *upload-artifacts
      - Upload: *upload-junits

  kmip-ft-tests:
    worker:
      type: kube_pod
      path: eve/workers/pod.yaml
      images:
        aggressor: eve/workers/build
        s3: "."
        pykmip: eve/workers/pykmip
      vars:
        aggressorMem: "2Gi"
        s3Mem: "1664Mi"
        redis: enabled
        pykmip: enabled
        env:
          <<: *file-mem-mpu
          <<: *global-env
    steps:
      - Git: *clone
      - ShellCommand: *credentials
      - ShellCommand: *yarn-install
      - ShellCommand:
          command: |
            set -ex
            bash wait_for_local_port.bash 8000 40
            bash wait_for_local_port.bash 5696 40
            yarn run ft_kmip
          logfiles:
            pykmip:
              filename: /artifacts/pykmip.log
              follow: true
            s3:
              filename: /artifacts/s3.log
              follow: true
          env:
            <<: *file-mem-mpu
            <<: *global-env
      - ShellCommand: *setup-junit-upload
      - Upload: *upload-artifacts
      - Upload: *upload-junits

  post-merge:
    worker:
      type: kube_pod
      path: eve/workers/release/pod.yaml
      images:
        release: eve/workers/release
    steps:
      - Git: *clone
      - ShellCommand: &wait_docker_daemon
          name: Wait for Docker daemon to be ready
          command: |
            bash -c '
            for i in {1..150}
            do
              docker info &> /dev/null && exit
              sleep 2
            done
            echo "Could not reach Docker daemon from buildbot worker" >&2
            exit 1'
          haltOnFailure: true
      - ShellCommand: &docker_login
          name: Private Registry Login
          command: >
            docker login
            -u '%(secret:harbor_login)s'
            -p '%(secret:harbor_password)s'
            registry.scality.com
      - SetProperty: &registry_url
          name: registry
          property: registry_url
          value: registry.scality.com/zenko/cloudserver
      - SetProperty: &docker_tag_revision
          name: Set docker tag revision property
          property: docker_tag_revision
          value: "%(prop:registry_url)s:%(prop:commit_short_revision)s"
      - SetProperty: &docker_tag_latest
          name: Set docker tag latest property
          property: docker_tag_latest
          value: "%(prop:registry_url)s:latest-%(prop:product_version)s"
      - ShellCommand:
          name: Build docker image
          command: >-
            docker build
            --no-cache
            -t %(prop:docker_tag_revision)s
            -t %(prop:docker_tag_latest)s
            .
      - ShellCommand:
          name: Push images
          command: |
            docker push %(prop:docker_tag_revision)s
            docker push %(prop:docker_tag_latest)s<|MERGE_RESOLUTION|>--- conflicted
+++ resolved
@@ -61,6 +61,10 @@
       gcpbackendmismatch_GCP_SERVICE_KEYFILE: /root/.gcp/servicekey
       gcpbackendnoproxy_GCP_SERVICE_KEYFILE: /root/.gcp/servicekey
       gcpbackendproxy_GCP_SERVICE_KEYFILE: /root/.gcp/servicekey
+  - env: &mongo-vars
+      S3BACKEND: "mem"
+      MPU_TESTING: "yes"
+      S3METADATA: mongodb
   - env: &multiple-backend-vars
       S3BACKEND: "mem"
       S3DATA: "multiple"
@@ -131,11 +135,8 @@
             - linting-coverage
             - file-ft-tests
             - multiple-backend-test
-<<<<<<< HEAD
             - mongo-ft-tests
             - ceph-backend-tests
-=======
->>>>>>> f474b19f
             - kmip-ft-tests
           waitForFinish: true
           haltOnFailure: true
@@ -231,7 +232,6 @@
       - Upload: *upload-artifacts
       - Upload: *upload-junits
 
-<<<<<<< HEAD
   ceph-backend-tests:
     worker:
       type: kube_pod
@@ -323,8 +323,6 @@
       - Upload: *upload-artifacts
       - Upload: *upload-junits
 
-=======
->>>>>>> f474b19f
   file-ft-tests:
     worker:
       type: kube_pod
