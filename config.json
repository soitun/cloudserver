{
    "port": 8000,
    "listenOn": [],
    "replicationGroupId": "RG001",
    "restEndpoints": {
        "localhost": "us-east-1",
        "127.0.0.1": "us-east-1",
        "cloudserver-front": "us-east-1",
        "s3.docker.test": "us-east-1",
        "127.0.0.2": "us-east-1",
        "s3.amazonaws.com": "us-east-1",
        "zenko-cloudserver-replicator": "us-east-1",
        "lb": "us-east-1"
    },
    "websiteEndpoints": ["s3-website-us-east-1.amazonaws.com",
                        "s3-website.us-east-2.amazonaws.com",
                        "s3-website-us-west-1.amazonaws.com",
                        "s3-website-us-west-2.amazonaws.com",
                        "s3-website.ap-south-1.amazonaws.com",
                        "s3-website.ap-northeast-2.amazonaws.com",
                        "s3-website-ap-southeast-1.amazonaws.com",
                        "s3-website-ap-southeast-2.amazonaws.com",
                        "s3-website-ap-northeast-1.amazonaws.com",
                        "s3-website.eu-central-1.amazonaws.com",
                        "s3-website-eu-west-1.amazonaws.com",
                        "s3-website-sa-east-1.amazonaws.com",
                        "s3-website.localhost",
                        "s3-website.scality.test",
                        "zenkoazuretest.blob.core.windows.net"],
    "replicationEndpoints": [{
        "site": "zenko",
        "servers": ["127.0.0.1:8000"],
        "default": true
    }, {
        "site": "us-east-2",
        "type": "aws_s3"
    }],
    "backbeat": {
        "host": "localhost",
        "port": 8900
    },
    "cdmi": {
        "host": "localhost",
        "port": 81,
        "path": "/dewpoint",
        "readonly": true
    },
    "bucketd": {
        "bootstrap": ["localhost:9000"]
    },
    "vaultd": {
        "host": "localhost",
        "port": 8500
    },
    "clusters": 1,
    "log": {
        "logLevel": "info",
        "dumpLevel": "error"
    },
    "healthChecks": {
        "allowFrom": ["127.0.0.1/8", "::1"]
    },
    "metadataClient": {
        "host": "localhost",
        "port": 9990
    },
    "dataClient": {
        "host": "localhost",
        "port": 9991
    },
    "pfsClient": {
        "host": "localhost",
        "port": 9992
    },
    "metadataDaemon": {
        "bindAddress": "localhost",
        "port": 9990
    },
    "dataDaemon": {
        "bindAddress": "localhost",
        "port": 9991
    },
    "pfsDaemon": {
        "bindAddress": "localhost",
        "port": 9992
    },
    "recordLog": {
        "enabled": true,
        "recordLogName": "s3-recordlog"
    },
    "mongodb": {
<<<<<<< HEAD
       "replicaSetHosts": "localhost:27018,localhost:27019,localhost:27020",
       "writeConcern": "majority",
       "replicaSet": "rs0",
       "readPreference": "primary",
       "database": "metadata"
    },
    "externalBackends": {
        "aws_s3": {
            "httpAgent": {
                "keepAlive": false,
                "keepAliveMsecs": 1000,
                "maxFreeSockets": 256,
                "maxSockets": null
            }
        },
        "gcp": {
            "httpAgent": {
                "keepAlive": true,
                "keepAliveMsecs": 1000,
                "maxFreeSockets": 256,
                "maxSockets": null
            }
        }
=======
	"host": "localhost",
	"port": 27018,
	"database": "metadata"
    },
    "requests": {
        "viaProxy": false,
        "trustedProxyCIDRs": [],
        "extractClientIPFromHeader": ""
>>>>>>> 644a66d0
    }
}<|MERGE_RESOLUTION|>--- conflicted
+++ resolved
@@ -89,12 +89,11 @@
         "recordLogName": "s3-recordlog"
     },
     "mongodb": {
-<<<<<<< HEAD
-       "replicaSetHosts": "localhost:27018,localhost:27019,localhost:27020",
-       "writeConcern": "majority",
-       "replicaSet": "rs0",
-       "readPreference": "primary",
-       "database": "metadata"
+        "replicaSetHosts": "localhost:27018,localhost:27019,localhost:27020",
+        "writeConcern": "majority",
+        "replicaSet": "rs0",
+        "readPreference": "primary",
+        "database": "metadata"
     },
     "externalBackends": {
         "aws_s3": {
@@ -113,15 +112,10 @@
                 "maxSockets": null
             }
         }
-=======
-	"host": "localhost",
-	"port": 27018,
-	"database": "metadata"
     },
     "requests": {
         "viaProxy": false,
         "trustedProxyCIDRs": [],
         "extractClientIPFromHeader": ""
->>>>>>> 644a66d0
     }
 }